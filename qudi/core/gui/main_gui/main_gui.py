# -*- coding: utf-8 -*-
""" This module contains the

Qudi is free software: you can redistribute it and/or modify
it under the terms of the GNU General Public License as published by
the Free Software Foundation, either version 3 of the License, or
(at your option) any later version.

Qudi is distributed in the hope that it will be useful,
but WITHOUT ANY WARRANTY; without even the implied warranty of
MERCHANTABILITY or FITNESS FOR A PARTICULAR PURPOSE.  See the
GNU General Public License for more details.

You should have received a copy of the GNU General Public License
along with Qudi. If not, see <http://www.gnu.org/licenses/>.

Copyright (c) the Qudi Developers. See the COPYRIGHT.txt file at the
top-level directory of this distribution and at <https://github.com/Ulm-IQO/qudi/>
"""

import os
import sys
import logging
import subprocess

from PySide2 import QtCore, QtWidgets
from qtconsole.manager import QtKernelManager

from qudi.core.statusvariable import StatusVar
from qudi.core.threadmanager import ThreadManager
from qudi.core.paths import get_main_dir, get_default_config_dir
<<<<<<< HEAD
=======
from qudi.core.remote import get_remote_modules_model
>>>>>>> 9c307d76
from qudi.core.gui.main_gui.errordialog import ErrorDialog
from qudi.core.gui.main_gui.mainwindow import QudiMainWindow
from qudi.core.module import GuiBase
from qudi.core.logger import get_signal_handler

try:
    from git import Repo, InvalidGitRepositoryError
except ImportError:
    Repo = None

<<<<<<< HEAD
=======
try:
    import pyqtgraph as pg
except ImportError:
    pg = None

>>>>>>> 9c307d76

class QudiMainGui(GuiBase):
    """
    This class provides a GUI to the qudi main application object.
    """
    # status vars
    _console_font_size = StatusVar('console_font_size', 10)

    def __init__(self, *args, **kwargs):
        """Create an instance of the module.

          @param object manager:
          @param str name:
          @param dict config:
        """
        super().__init__(*args, **kwargs)
        self.error_dialog = None
        self.mw = None
        self._has_console = False  # Flag indicating if an IPython console is available

    def on_activate(self):
        """ Activation method called on change to active state.

        This method creates the Manager main window.
        """
        # Create main window and restore position
        self.mw = QudiMainWindow(debug_mode=self._qudi_main.debug_mode)
        self._restore_window_geometry(self.mw)
        # Create error dialog for error message popups
        self.error_dialog = ErrorDialog()

        # Get qudi version number and configure statusbar and "about qudi" dialog
        version = self.get_qudi_version()
        if isinstance(version, str):
            self.mw.about_qudi_dialog.version_label.setText('version {0}'.format(version))
            self.mw.version_label.setText(
                '<a style=\"color: cyan;\"> version {0} </a>  configured from {1}'
                ''.format(version, self._qudi_main.configuration.config_file))
        else:
            self.mw.about_qudi_dialog.version_label.setText(
                '<a href=\"https://github.com/Ulm-IQO/qudi/commit/{0}\" style=\"color: cyan;\"> {0}'
                ' </a>, on branch {1}.'.format(version[0], version[1]))
            self.mw.version_label.setText(
                '<a href=\"https://github.com/Ulm-IQO/qudi/commit/{0}\" style=\"color: cyan;\"> {0}'
                ' </a>, on branch {1}, configured from {2}'
                ''.format(version[0], version[1], self._qudi_main.configuration.config_file))

        self._connect_signals()

        self.console_keep_settings()
        self.update_configured_modules()
        self.update_config_widget()

        # IPython console widget
        self.start_jupyter_widget()

        # Configure thread widget
        self.mw.threads_widget.setModel(ThreadManager.instance())

        # Configure remotemodules widget
        self._init_remote_modules_widget()

        self.reset_default_layout()
        self.show()

    def on_deactivate(self):
        """Close window and remove connections.
        """
        self._disconnect_signals()
        self.stop_jupyter_widget()
        self._save_window_geometry(self.mw)
        self.mw.close()

    def _connect_signals(self):
        get_signal_handler().sigRecordLogged.connect(self.handle_log_record, QtCore.Qt.QueuedConnection)
        qudi_main = self._qudi_main
        # Connect up the main windows actions
        self.mw.action_quit.triggered.connect(qudi_main.prompt_quit, QtCore.Qt.QueuedConnection)
        self.mw.action_load_configuration.triggered.connect(self.load_configuration)
        self.mw.action_reload_qudi.triggered.connect(
            qudi_main.prompt_restart, QtCore.Qt.QueuedConnection)
        self.mw.action_open_configuration_editor.triggered.connect(self.new_configuration)
        self.mw.action_load_all_modules.triggered.connect(
            qudi_main.module_manager.start_all_modules)
        self.mw.action_view_default.triggered.connect(self.reset_default_layout)
        # Connect signals from manager
        qudi_main.configuration.sigConfigChanged.connect(self.update_config_widget)
        qudi_main.module_manager.sigManagedModulesChanged.connect(self.update_configured_modules)
        qudi_main.module_manager.sigModuleStateChanged.connect(self.update_module_state)
        qudi_main.module_manager.sigModuleAppDataChanged.connect(self.update_module_app_data)
        # Console settings
        self.mw.console_settings_dialog.accepted.connect(self.console_apply_settings)
        self.mw.console_settings_dialog.rejected.connect(self.console_keep_settings)
        # Modules list
        self.mw.module_widget.sigActivateModule.connect(qudi_main.module_manager.activate_module)
        self.mw.module_widget.sigReloadModule.connect(qudi_main.module_manager.reload_module)
        self.mw.module_widget.sigDeactivateModule.connect(
            qudi_main.module_manager.deactivate_module)
        self.mw.module_widget.sigCleanupModule.connect(
            qudi_main.module_manager.clear_module_app_data)

    def _disconnect_signals(self):
        qudi_main = self._qudi_main
        # Disconnect the main windows actions
        self.mw.action_quit.triggered.disconnect()
        self.mw.action_load_configuration.triggered.disconnect()
        self.mw.action_reload_qudi.triggered.disconnect()
        self.mw.action_open_configuration_editor.triggered.disconnect()
        self.mw.action_load_all_modules.triggered.disconnect()
        self.mw.action_view_default.triggered.disconnect()
        # Disconnect signals from manager
        qudi_main.configuration.sigConfigChanged.disconnect(self.update_config_widget)
        qudi_main.module_manager.sigManagedModulesChanged.disconnect(self.update_configured_modules)
        qudi_main.module_manager.sigModuleStateChanged.disconnect(self.update_module_state)
        qudi_main.module_manager.sigModuleAppDataChanged.disconnect(self.update_module_app_data)
        # Console settings
        self.mw.console_settings_dialog.accepted.disconnect()
        self.mw.console_settings_dialog.rejected.disconnect()
        # Modules list
        self.mw.module_widget.sigActivateModule.disconnect()
        self.mw.module_widget.sigReloadModule.disconnect()
        self.mw.module_widget.sigDeactivateModule.disconnect()
        self.mw.module_widget.sigCleanupModule.disconnect()

        get_signal_handler().sigRecordLogged.disconnect(self.handle_log_record)

    def _init_remote_modules_widget(self):
        remote_server = self._qudi_main.remote_modules_server
        # hide remote modules menu action if RemoteModuleServer is not available
        if remote_server is None:
            self.mw.remote_widget.setVisible(False)
            self.mw.remote_dockwidget.setVisible(False)
            self.mw.action_view_remote.setVisible(False)
        else:
            server_config = self._qudi_main.configuration.remote_modules_server
            host = server_config['address']
            port = server_config['port']
            self.mw.remote_widget.setVisible(True)
            self.mw.remote_widget.server_label.setText(f'Server URL: rpyc://{host}:{port}/')
            self.mw.remote_widget.shared_module_listview.setModel(
                remote_server.service.shared_modules
            )

    def show(self):
        """Show the window and bring it to the top.
        """
        self.mw.show()
        self.mw.activateWindow()
        self.mw.raise_()

    def reset_default_layout(self):
        """
        Return the dockwidget layout and visibility to its default state
        """
        self.mw.config_dockwidget.setVisible(False)
        self.mw.console_dockwidget.setVisible(self._has_console)
        self.mw.remote_dockwidget.setVisible(False)
        self.mw.threads_dockwidget.setVisible(False)
        self.mw.log_dockwidget.setVisible(True)

        self.mw.config_dockwidget.setFloating(False)
        self.mw.console_dockwidget.setFloating(False)
        self.mw.remote_dockwidget.setFloating(False)
        self.mw.threads_dockwidget.setFloating(False)
        self.mw.log_dockwidget.setFloating(False)

        self.mw.addDockWidget(QtCore.Qt.BottomDockWidgetArea, self.mw.config_dockwidget)
        self.mw.addDockWidget(QtCore.Qt.BottomDockWidgetArea, self.mw.log_dockwidget)
        self.mw.addDockWidget(QtCore.Qt.BottomDockWidgetArea, self.mw.remote_dockwidget)
        self.mw.addDockWidget(QtCore.Qt.BottomDockWidgetArea, self.mw.threads_dockwidget)
        self.mw.addDockWidget(QtCore.Qt.RightDockWidgetArea, self.mw.console_dockwidget)

        self.mw.action_view_console.setChecked(self._has_console)
        self.mw.action_view_console.setVisible(self._has_console)
        return

    def handle_log_record(self, entry):
        """
        Show an error popup if the log entry is error level and above.

        @param logging.LogRecord entry: log record as returned from logging module
        """
        if entry.levelname in ('error', 'critical'):
            self.error_dialog.new_error(entry)
        return

<<<<<<< HEAD
    def start_jupyter_widget(self):
        """ Starts a qudi IPython kernel in a separate process and connects it to the console widget
=======
    def start_ipython(self):
        """ Create an IPython kernel manager and kernel.
            Add modules to its namespace.
        """
        # make sure we only log errors and above from ipython.
        # FIXME: Should be inherited by root logger
        # logging.getLogger('ipykernel').setLevel(logging.WARNING)
        self.log.debug('IPython activation in thread {0}'.format(QtCore.QThread.currentThread()))
        self._kernel_manager = QtInProcessKernelManager()
        self._kernel_manager.start_kernel()
        self._kernel_manager.kernel.shell.user_ns.update(
            {'np': np,
             'config': self._qudi_main.configuration.config_dict,
             'qudi': self._qudi_main}
        )
        if pg is not None:
            self._kernel_manager.kernel.shell.user_ns['pg'] = pg
        self.update_ipython_all_modules()
        self._kernel_manager.kernel.gui = 'qt4'
        self.log.info('IPython has kernel {0}'.format(self._kernel_manager.has_kernel))
        self.log.info('IPython kernel alive {0}'.format(self._kernel_manager.is_alive()))
        self._qudi_main.module_manager.sigModuleStateChanged.connect(
            self.update_ipython_single_module, QtCore.Qt.QueuedConnection)
        self._qudi_main.module_manager.sigManagedModulesChanged.connect(
            self.update_ipython_all_modules, QtCore.Qt.QueuedConnection)

    def start_ipython_widget(self):
        """
        Create an IPython console widget and connect it to an IPython kernel.
        """
        if pg is not None:
            banner_modules = 'The numpy and pyqtgraph modules have already been imported as "np" ' \
                             'and "pg".'
        else:
            banner_modules = 'The numpy module has already been imported as "np".'
        banner = 'This is an interactive IPython console. {0} Configuration is in "config", the ' \
                 'manager is "manager" and all loaded modules are in this namespace with their ' \
                 'configured name. View the current namespace with dir(). Go, play.\n' \
                 ''.format(banner_modules)
        self.mw.console_widget.banner = banner
        # font size
        self.console_apply_settings()

        self.mw.console_widget.kernel_manager = self._kernel_manager
        self.mw.console_widget.kernel_client = self.mw.console_widget.kernel_manager.client()
        self.mw.console_widget.kernel_client.start_channels()
        # use the linux style theme which is basically the monokai theme
        self.mw.console_widget.set_default_style(colors='linux')
        return

    def stop_ipython(self):
        """ Stop the IPython kernel.
        """
        self.log.debug('IPython deactivation: {0}'.format(QtCore.QThread.currentThread()))
        self._kernel_manager.shutdown_kernel()
        self._qudi_main.module_manager.sigModuleStateChanged.disconnect(
            self.update_ipython_single_module)
        self._qudi_main.module_manager.sigManagedModulesChanged.disconnect(
            self.update_ipython_all_modules)

    def stop_ipython_widget(self):
        """ Disconnect the IPython widget from the kernel.
        """
        self.mw.console_widget.kernel_client.stop_channels()

    @QtCore.Slot(str, str, str)
    def update_ipython_single_module(self, base, name, state):
        """Remove deactivated module from namespace or add it if activated.
        """
        if state != 'deactivated':
            self._kernel_manager.kernel.shell.user_ns[name] = self._qudi_main.module_manager[
                name].instance
        else:
            self._kernel_manager.kernel.shell.user_ns.pop(name, None)
        return

    @QtCore.Slot()
    @QtCore.Slot(dict)
    def update_ipython_all_modules(self, modules_dict=None):
>>>>>>> 9c307d76
        """
        try:
            # Create and start kernel process
            kernel_manager = QtKernelManager(kernel_name='Qudi')
            # kernel_manager.kernel.gui = 'qt4'
            kernel_manager.start_kernel()

            # create kernel client and connect to console widget
            banner = 'This is an interactive IPython console. A reference to the running qudi ' \
                     'instance can be accessed via "qudi". View the current namespace with dir().\n' \
                     'Go, play.\n'
            self.mw.console_widget.banner = banner
            self.console_apply_settings()
            self.mw.console_widget.set_default_style(colors='linux')
            kernel_client = kernel_manager.client()
            kernel_client.start_channels()
            self.mw.console_widget.kernel_manager = kernel_manager
            self.mw.console_widget.kernel_client = kernel_client
            self._has_console = True
            self.log.info('IPython kernel for qudi main GUI successfully started.')
        except:
            self._has_console = False
            self.log.exception('Exception while trying to start IPython kernel for qudi main GUI. '
                               'Qudi IPython console not available.')

    def stop_jupyter_widget(self):
        """ Stops the qudi IPython kernel process and detaches it from the console widget
        """
        try:
            self.mw.console_widget.kernel_client.stop_channels()
        except:
            self.log.exception('Exception while trying to shutdown qudi IPython client:')
        try:
            self.mw.console_widget.kernel_manager.shutdown_kernel()
        except:
            self.log.exception('Exception while trying to shutdown qudi IPython kernel:')
        self._has_console = False
        self.log.info('IPython kernel process for qudi main GUI has shut down.')

    def console_keep_settings(self):
        """ Write old values into config dialog.
        """
        self.mw.console_settings_dialog.font_size_spinbox.setValue(self._console_font_size)

    def console_apply_settings(self):
        """ Apply values from config dialog to console.
        """
        fontsize = self.mw.console_settings_dialog.font_size_spinbox.value()
        self.mw.console_widget.font_size = fontsize
        self._console_font_size = fontsize
        self.mw.console_widget.reset_font()

    @QtCore.Slot()
    @QtCore.Slot(object)
    def update_config_widget(self, config=None):
        """ Clear and refill the tree widget showing the configuration.
        """
        if config is None:
            config = self._qudi_main.configuration
        self.mw.config_widget.clear()
        self.fill_tree_item(self.mw.config_widget.invisibleRootItem(), config.config_dict)

    def fill_tree_item(self, item, value):
        """
        Recursively fill a QTreeWidgeItem with the contents from a dictionary.

        @param QTreeWidgetItem item: the widget item to fill
        @param (dict, list, etc) value: value to fill in
        """
        item.setExpanded(True)
        if isinstance(value, dict):
            for key in value:
                child = QtWidgets.QTreeWidgetItem()
                child.setText(0, key)
                item.addChild(child)
                self.fill_tree_item(child, value[key])
        elif isinstance(value, list):
            for val in value:
                child = QtWidgets.QTreeWidgetItem()
                item.addChild(child)
                if isinstance(val, dict):
                    child.setText(0, '[dict]')
                    self.fill_tree_item(child, val)
                elif isinstance(val, list):
                    child.setText(0, '[list]')
                    self.fill_tree_item(child, val)
                else:
                    child.setText(0, str(val))
                child.setExpanded(True)
        else:
            child = QtWidgets.QTreeWidgetItem()
            child.setText(0, str(value))
            item.addChild(child)

    @QtCore.Slot()
    @QtCore.Slot(dict)
    def update_configured_modules(self, modules=None):
        """ Clear and refill the module list widget
        """
        if modules is None:
            modules = self._qudi_main.module_manager
        self.mw.module_widget.update_modules(modules)

    @QtCore.Slot(str, str, str)
    def update_module_state(self, base, name, state):
        self.mw.module_widget.update_module_state(base, name, state)
        return

    @QtCore.Slot(str, str, bool)
    def update_module_app_data(self, base, name, exists):
        self.mw.module_widget.update_module_app_data(base, name, exists)

    def get_qudi_version(self):
        """ Try to determine the software version in case the program is in a git repository.
        """
        # Try to get repository information if qudi has been checked out as git repo
        if Repo is not None:
            try:
                repo = Repo(os.path.dirname(get_main_dir()))
                branch = repo.active_branch
                rev = str(repo.head.commit)
                return rev, str(branch)
            except InvalidGitRepositoryError:
                pass
            except:
                self.log.exception('Unexpected error while trying to get git repo:')

        # Get core version number from VERSION.txt
        try:
            with open(os.path.join(get_main_dir(), 'core', 'VERSION.txt'), 'r') as file:
                return file.read().strip()
        except:
            self.log.exception('Unexpected error while trying to get qudi version:')
        return 'unknown'

    def load_configuration(self):
        """ Ask the user for a file where the configuration should be loaded from
        """
        filename = QtWidgets.QFileDialog.getOpenFileName(self.mw,
                                                         'Load Configuration',
                                                         get_default_config_dir(True),
                                                         'Configuration files (*.cfg)')[0]
        if filename:
            reply = QtWidgets.QMessageBox.question(
                self.mw,
                'Restart',
                'Do you want to restart to use the configuration?\n'
                'Choosing "No" will use the selected config file for the next start of Qudi.',
                QtWidgets.QMessageBox.Yes | QtWidgets.QMessageBox.No | QtWidgets.QMessageBox.Cancel,
                QtWidgets.QMessageBox.No
            )
            if reply == QtWidgets.QMessageBox.Cancel:
                return
            self._qudi_main.configuration.set_default_config_path(filename)
            if reply == QtWidgets.QMessageBox.Yes:
                self._qudi_main.restart()

    def new_configuration(self):
        """ Prompt the user to open the graphical config editor in a subprocess in order to
        edit/create config files for qudi.
        """
        reply = QtWidgets.QMessageBox.question(
                self.mw,
                'Open Configuration Editor',
                'Do you want open the graphical qudi configuration editor to create or edit qudi '
                'config files?\n',
                QtWidgets.QMessageBox.Yes | QtWidgets.QMessageBox.No,
                QtWidgets.QMessageBox.Yes
        )
        if reply == QtWidgets.QMessageBox.Yes:
            process = subprocess.Popen(args=[sys.executable, '-m', 'tools.config_editor'],
                                       close_fds=False,
                                       env=os.environ.copy(),
                                       stdin=sys.stdin,
                                       stdout=sys.stdout,
                                       stderr=sys.stderr)<|MERGE_RESOLUTION|>--- conflicted
+++ resolved
@@ -29,10 +29,6 @@
 from qudi.core.statusvariable import StatusVar
 from qudi.core.threadmanager import ThreadManager
 from qudi.core.paths import get_main_dir, get_default_config_dir
-<<<<<<< HEAD
-=======
-from qudi.core.remote import get_remote_modules_model
->>>>>>> 9c307d76
 from qudi.core.gui.main_gui.errordialog import ErrorDialog
 from qudi.core.gui.main_gui.mainwindow import QudiMainWindow
 from qudi.core.module import GuiBase
@@ -43,14 +39,11 @@
 except ImportError:
     Repo = None
 
-<<<<<<< HEAD
-=======
 try:
     import pyqtgraph as pg
 except ImportError:
     pg = None
 
->>>>>>> 9c307d76
 
 class QudiMainGui(GuiBase):
     """
@@ -237,90 +230,8 @@
             self.error_dialog.new_error(entry)
         return
 
-<<<<<<< HEAD
     def start_jupyter_widget(self):
         """ Starts a qudi IPython kernel in a separate process and connects it to the console widget
-=======
-    def start_ipython(self):
-        """ Create an IPython kernel manager and kernel.
-            Add modules to its namespace.
-        """
-        # make sure we only log errors and above from ipython.
-        # FIXME: Should be inherited by root logger
-        # logging.getLogger('ipykernel').setLevel(logging.WARNING)
-        self.log.debug('IPython activation in thread {0}'.format(QtCore.QThread.currentThread()))
-        self._kernel_manager = QtInProcessKernelManager()
-        self._kernel_manager.start_kernel()
-        self._kernel_manager.kernel.shell.user_ns.update(
-            {'np': np,
-             'config': self._qudi_main.configuration.config_dict,
-             'qudi': self._qudi_main}
-        )
-        if pg is not None:
-            self._kernel_manager.kernel.shell.user_ns['pg'] = pg
-        self.update_ipython_all_modules()
-        self._kernel_manager.kernel.gui = 'qt4'
-        self.log.info('IPython has kernel {0}'.format(self._kernel_manager.has_kernel))
-        self.log.info('IPython kernel alive {0}'.format(self._kernel_manager.is_alive()))
-        self._qudi_main.module_manager.sigModuleStateChanged.connect(
-            self.update_ipython_single_module, QtCore.Qt.QueuedConnection)
-        self._qudi_main.module_manager.sigManagedModulesChanged.connect(
-            self.update_ipython_all_modules, QtCore.Qt.QueuedConnection)
-
-    def start_ipython_widget(self):
-        """
-        Create an IPython console widget and connect it to an IPython kernel.
-        """
-        if pg is not None:
-            banner_modules = 'The numpy and pyqtgraph modules have already been imported as "np" ' \
-                             'and "pg".'
-        else:
-            banner_modules = 'The numpy module has already been imported as "np".'
-        banner = 'This is an interactive IPython console. {0} Configuration is in "config", the ' \
-                 'manager is "manager" and all loaded modules are in this namespace with their ' \
-                 'configured name. View the current namespace with dir(). Go, play.\n' \
-                 ''.format(banner_modules)
-        self.mw.console_widget.banner = banner
-        # font size
-        self.console_apply_settings()
-
-        self.mw.console_widget.kernel_manager = self._kernel_manager
-        self.mw.console_widget.kernel_client = self.mw.console_widget.kernel_manager.client()
-        self.mw.console_widget.kernel_client.start_channels()
-        # use the linux style theme which is basically the monokai theme
-        self.mw.console_widget.set_default_style(colors='linux')
-        return
-
-    def stop_ipython(self):
-        """ Stop the IPython kernel.
-        """
-        self.log.debug('IPython deactivation: {0}'.format(QtCore.QThread.currentThread()))
-        self._kernel_manager.shutdown_kernel()
-        self._qudi_main.module_manager.sigModuleStateChanged.disconnect(
-            self.update_ipython_single_module)
-        self._qudi_main.module_manager.sigManagedModulesChanged.disconnect(
-            self.update_ipython_all_modules)
-
-    def stop_ipython_widget(self):
-        """ Disconnect the IPython widget from the kernel.
-        """
-        self.mw.console_widget.kernel_client.stop_channels()
-
-    @QtCore.Slot(str, str, str)
-    def update_ipython_single_module(self, base, name, state):
-        """Remove deactivated module from namespace or add it if activated.
-        """
-        if state != 'deactivated':
-            self._kernel_manager.kernel.shell.user_ns[name] = self._qudi_main.module_manager[
-                name].instance
-        else:
-            self._kernel_manager.kernel.shell.user_ns.pop(name, None)
-        return
-
-    @QtCore.Slot()
-    @QtCore.Slot(dict)
-    def update_ipython_all_modules(self, modules_dict=None):
->>>>>>> 9c307d76
         """
         try:
             # Create and start kernel process
