# -*- coding: utf-8 -*-
"""
This file contains a test bed for implementation of new fit
functions and estimators. Here one can also do stability checks
 with dummy data. This is a playground so no conventions have to be 
 taken into account. This is completely standalone and does not interact with
 qudi. It only will import the fitting methods from qudi.

QuDi is free software: you can redistribute it and/or modify
it under the terms of the GNU General Public License as published by
the Free Software Foundation, either version 3 of the License, or
(at your option) any later version.

QuDi is distributed in the hope that it will be useful,
but WITHOUT ANY WARRANTY; without even the implied warranty of
MERCHANTABILITY or FITNESS FOR A PARTICULAR PURPOSE.  See the
GNU General Public License for more details.

You should have received a copy of the GNU General Public License
along with QuDi. If not, see <http://www.gnu.org/licenses/>.

Copyright (c) 2015-2016 Jochen Scheuer jochen.scheuer@uni-ulm.de
Copyright (c) 2016 Ou Wang ou.wang@uni-ulm.de

"""

import numpy as np
import scipy.optimize as opt
from scipy.interpolate import InterpolatedUnivariateSpline
from scipy.interpolate import splrep, sproot, splev
from lmfit.models import Model,ConstantModel,LorentzianModel,GaussianModel,LinearModel
from lmfit import Parameters
import scipy
import matplotlib.pylab as plt
from scipy.signal import wiener, filtfilt, butter, gaussian, freqz
from scipy.ndimage import filters
import time
import random
import importlib
from os import listdir,getcwd
from os.path import isfile, join 
import os

from scipy import special
from scipy.special import gammaln as gamln
import statsmodels.api as sm
#import peakutils
#from peakutils.plot import plot as pplot

class FitLogic():
        """
        This file contains a test bed for implementation of new fit
        functions and estimators. Here one can also do stability checks
        with dummy data.

        All methods in the folder logic/fitmethods/ are imported here.
        
        This is a playground so no conventions have to be 
        taken into account. This is completely standalone and does not interact
        with qudi. It only will import the fitting methods from qudi.
        
        """
        def __init__(self):
            
            filenames=[]
#            
#            for path in directories:
            path=join(getcwd()[:-5],'logic','fitmethods')
            for f in listdir(path):
                if isfile(join(path,f)):
                    filenames.append(f[:-3])
            current_path= getcwd()
            os.chdir(path)
                        
            oneD_fit_methods = dict()
            twoD_fit_methods = dict()
            
            for files in filenames:
                
                mod = importlib.import_module('{}'.format(files))
                for method in dir(mod):
                    try:
                        if callable(getattr(mod, method)):
                            #import methods in Fitlogic
                            setattr(FitLogic, method, getattr(mod, method))
                            #add method to dictionary and define what 
                            #estimators they have
                            
                            # check if it is a make_<own fuction>_fit method
                            if (str(method).startswith('make_') 
                                and str(method).endswith('_fit')):
                                # only add to dictionary if it is not already there
                                if 'twoD' in str(method) and str(method).split('_')[1] not in twoD_fit_methods:
                                    twoD_fit_methods[str(method).split('_')[1]]=[]
                                elif str(method).split('_')[1] not in oneD_fit_methods:
                                    oneD_fit_methods[str(method)[5:-4]]=[]
                            # if there is an estimator add it to the dictionary
                            if 'estimate' in str(method):
                                if 'twoD' in str(method):
                                    try: # if there is a given estimator it will be set or added
                                        if str(method).split('_')[1] in twoD_fit_methods:
                                            twoD_fit_methods[str(method).split('_')[1]]=twoD_fit_methods[str(method).split('_')[1]].append(str(method).split('_')[2])                                            
                                        else:
                                            twoD_fit_methods[str(method).split('_')[1]]=[str(method).split('_')[2]]
                                    except:  # if there is no estimator but only a standard one the estimator is empty
                                        if not str(method).split('_')[1] in twoD_fit_methods:
                                            twoD_fit_methods[str(method).split('_')[1]]=[]
                                else: # this is oneD case
                                    try: # if there is a given estimator it will be set or added    
                                        if (str(method).split('_')[1] in oneD_fit_methods and str(method).split('_')[2] is not None):
                                            oneD_fit_methods[str(method).split('_')[1]].append(str(method).split('_')[2])
                                        elif str(method).split('_')[2] is not None:
                                            oneD_fit_methods[str(method).split('_')[1]]=[str(method).split('_')[2]]
                                    except: # if there is no estimator but only a standard one the estimator is empty
                                        if not str(method).split('_')[1] in oneD_fit_methods:
                                            oneD_fit_methods[str(method).split('_')[1]]=[]
                    except:
                        self.logMsg('It was not possible to import element {} into FitLogic.'.format(method),
                                msgType='error')
            try:                    
                self.logMsg('Methods were included to FitLogic, but only if naming is right: ',
                            'make_<own method>_fit. If estimator should be added, the name has',
                                    msgType='message')
            except:
                pass
            
            os.chdir(current_path)

#            print(oneD_fit_methods)
#            print(twoD_fit_methods)



##############################################################################
##############################################################################

                        #Testing routines

##############################################################################
##############################################################################  

        def N15_testing(self):
            x = np.linspace(2840, 2860, 101)*1e6
                
            mod,params = self.make_multiplelorentzian_model(no_of_lor=2)
#            print('Parameters of the model',mod.param_names)
            
            p=Parameters()
            
            p.add('lorentz0_amplitude',value=-3e7)
            p.add('lorentz0_center',value=2850*1e6+abs(np.random.random(1)*8)*1e6)
#            p.add('lorentz0_sigma',value=abs(np.random.random(1)*1)*1e6+0.5*1e6)
            p.add('lorentz0_sigma',value=0.5*1e6)
            p.add('lorentz1_amplitude',value=p['lorentz0_amplitude'].value)
            p.add('lorentz1_center',value=p['lorentz0_center'].value+3.03*1e6)
            p.add('lorentz1_sigma',value=p['lorentz0_sigma'].value)
            p.add('c',value=100.)
            
            data_noisy=(mod.eval(x=x,params=p) 
                                    + 1.5*np.random.normal(size=x.shape))

            data_smooth_lorentz, offset = self.find_offset_parameter(x, data_noisy)


            hf_splitting = 3.03 * 1e6 # Hz
            #filter should always have a length of approx linewidth 1MHz
            points_within_1MHz = len(x)/(x.max()-x.min()) * 1e6
            # filter should have a width of 4 MHz
            x_filter = np.linspace(0,4*points_within_1MHz,4*points_within_1MHz)
            lorentz = np.piecewise(x_filter, [(x_filter >= 0)*(x_filter<len(x_filter)/4),
                                            (x_filter >= len(x_filter)/4)*(x_filter<len(x_filter)*3/4),
                                            (x_filter >= len(x_filter)*3/4)], [1, 0,1])
        
            # if the filter is smaller than 5 points a convolution does not make sense
            if len(lorentz) >= 3:
                data_convolved = filters.convolve1d(data_smooth_lorentz, lorentz/lorentz.sum(),
                                             mode='constant', cval=data_smooth_lorentz.max())
                x_axis_min = x[data_convolved.argmin()]-hf_splitting
                plt.plot(x,data_convolved,'-g')

            else:
                x_axis_min = x[data_smooth_lorentz.argmin()]-hf_splitting

            result=self.make_N15_fit(x,data_noisy)
            print(result.best_values['lorentz0_center'])            
            plt.plot(x,data_noisy)
            plt.plot(x,result.init_fit,'-y')
            plt.plot(x,result.best_fit,'-r')
            plt.show()
            
        def N14_testing(self):
            x = np.linspace(2800, 2900, 51)
            x = np.linspace(2820, 2920, 1001)*1e6
            x = np.linspace(2850, 2860, 101)*1e6
                
            mod,params = self.make_multiplelorentzian_model(no_of_lor=3)
#            print('Parameters of the model',mod.param_names)
            
            p=Parameters()
            
            p.add('lorentz0_amplitude',value=-1e9)
#            p.add('lorentz0_center',value=2850+abs(np.random.random(1)*8))
            p.add('lorentz0_center',value=2852*1e6)
#            p.add('lorentz0_sigma',value=abs(np.random.random(1)*1)+0.5)
            p.add('lorentz0_sigma',value=1*1e6)
            p.add('lorentz1_amplitude',value=p['lorentz0_amplitude'].value)
            p.add('lorentz1_center',value=p['lorentz0_center'].value+2.15*1e6)
            p.add('lorentz1_sigma',value=p['lorentz0_sigma'].value)
            p.add('lorentz2_amplitude',value=p['lorentz0_amplitude'].value)
            p.add('lorentz2_center',value=p['lorentz1_center'].value+2.15*1e6)
            p.add('lorentz2_sigma',value=p['lorentz0_sigma'].value)
            p.add('c',value=15000.)
            
            data_noisy=(mod.eval(x=x,params=p) 
                                    + 50*np.random.normal(size=x.shape))
                                    
            if True:
                data = np.loadtxt("20160511-1011-17_ODMR_data.dat")
                x=data[:,0]
                data_noisy = data[:,1]
                print(data_noisy)
                
            result=self.make_N14_fit(x,data_noisy)
            
            print(result.fit_report())       
            
            data_smooth_lorentz, offset=self.find_offset_parameter(x,data_noisy)
#            
            stepsize_in_x=len(x)/(x.max()-x.min())*1e6
            print(stepsize_in_x)
            print(x.min(),x.max())
#            stepsize_in_x= 
            
#            lorentz = np.ones(int(stepsize_in_x)+1)
            x_filter = np.linspace(0,5*stepsize_in_x,5*stepsize_in_x)
            lorentz = np.piecewise(x_filter, [(x_filter >= 0)*(x_filter<len(x_filter)/5),
                                            (x_filter >= len(x_filter)/5)*(x_filter<len(x_filter)*2/5),
                                            (x_filter >= len(x_filter)*2/5)*(x_filter<len(x_filter)*3/5),
                                            (x_filter >= len(x_filter)*3/5)*(x_filter<len(x_filter)*4/5),
                                            (x_filter >= len(x_filter)*4/5)], [1, 0,1,0,1])
                   
#            print(lorentz)                         
            plt.plot(lorentz)
            plt.show()
            
#            print(x[int(len(lorentz)/5)]-x[0])

#            data_smooth = filters.convolve1d(data_smooth_lorentz, lorentz/lorentz.sum(), mode='constant', cval=data_smooth_lorentz.max())
#            print(offset)
            data_level = data_smooth_lorentz - data_smooth_lorentz.max()
            plt.plot(data_level)
            plt.show()            
            
            amplitude = data_level.min()
                # integral of data corresponds to sqrt(2) * Amplitude * Sigma
            x_axis = x            
            function = InterpolatedUnivariateSpline(x_axis, data_level, k=1)
            Integral = function.integral(x_axis[0], x_axis[-1])
            print(Integral)
#        
            lorentz0_sigma = abs(Integral /
                                 (np.pi * amplitude) )
                                 
            lorentz0_amplitude = -1*abs(amplitude*np.pi*lorentz0_sigma)

                                 
            print(lorentz0_sigma/3.,lorentz0_amplitude/3.)
#        
#            numerical_integral_1=numerical_integral_0
#        
#            lorentz1_sigma = abs( numerical_integral_1
#                                  / (np.pi * lorentz1_amplitude)  )
#        
#            #esstimate amplitude
#            lorentz1_amplitude = -1*abs(lorentz1_amplitude*np.pi*lorentz1_sigma)
#            
            plt.plot(x,data_noisy)    
#            plt.plot(x,data_smooth_lorentz,'-g',linewidth=2.0)
#            plt.plot(x,data_smooth,'-y',linewidth=2.0)
#            plt.plot(x,result.init_fit,'-y')
            plt.plot(x,result.best_fit,'-r')
            plt.show()


            

                                    
        def twoD_testing(self):
            data = np.empty((121,1))
            amplitude=np.random.normal(3e5,1e5)
            x_zero=91+np.random.normal(0,0.8)
            y_zero=14+np.random.normal(0,0.8)
            sigma_x=np.random.normal(0.7,0.2)
            sigma_y=np.random.normal(0.7,0.2)
            offset=0
            x = np.linspace(90,92,11)
            y = np.linspace(13,15,12)
            xx, yy = np.meshgrid(x, y)

            axes=(xx.flatten(),yy.flatten())
      
            theta_here=10./360.*(2*np.pi)
            
#            data=self.twoD_gaussian_function((xx,yy),*(amplitude,x_zero,y_zero,sigma_x,sigma_y,theta_here,offset)) 
            gmod,params = self.make_twoDgaussian_model()
            
            data= gmod.eval(x=axes,amplitude=amplitude,x_zero=x_zero,y_zero=y_zero,sigma_x=sigma_x,sigma_y=sigma_y,theta=theta_here, offset=offset)
            data+=50000*np.random.random_sample(np.shape(data))
            
            gmod,params = self.make_twoDgaussian_model()
            
            para=Parameters()
#            para.add('theta',vary=False)
#            para.add('x_zero',expr='0.5*y_zero')
#            para.add('sigma_x',min=0.2*((92.-90.)/11.) ,           max=   10*(x[-1]-y[0]) )
#            para.add('sigma_y',min=0.2*((15.-13.)/12.) ,           max=   10*(y[-1]-y[0])) 
#            para.add('x_zero',value=40,min=50,max=100)
            
            result=self.make_twoDgaussian_fit(axis=axes,data=data,add_parameters=para)
            
#            print(result.fit_report())
#            FIXME: What does "Tolerance seems to be too small." mean in message?
#            print(result.message)
            plt.close('all')
            fig, ax = plt.subplots(1, 1)
            ax.hold(True)
                        
            ax.imshow(result.data.reshape(len(y),len(x)), 
                      cmap=plt.cm.jet, origin='bottom', extent=(x.min(), x.max(), 
                                               y.min(), y.max()),interpolation="nearest")
            ax.contour(x, y, result.best_fit.reshape(len(y),len(x)), 8
                        , colors='w')
            plt.show()
        
#            print('Message:',result.message)
                

        def oneD_testing(self):
            self.x = np.linspace(0, 5, 11)
            x_nice=np.linspace(0, 5, 101)
            
            mod_final,params = self.make_gaussian_model()
#            print('Parameters of the model',mod_final.param_names)

            p=Parameters()
            
#            p.add('center',max=+3)
            
            self.data_noisy=mod_final.eval(x=self.x, amplitude=100000,center=1,sigma=1.2, c=10000) + 8000*abs(np.random.normal(size=self.x.shape))
#            print(self.data_noisy)
            result=self.make_gaussian_fit(axis=self.x,data=self.data_noisy,add_parameters=p)


            gaus=gaussian(3,5)
            self.data_smooth = filters.convolve1d(self.data_noisy, gaus/gaus.sum(),mode='mirror')
            
            plt.plot(self.x,self.data_noisy)
            plt.plot(self.x,self.data_smooth,'-k')
            plt.plot(self.x,result.init_fit,'-g',label='init')
#            plt.plot(self.x,result.best_fit,'-r',label='fit')
            plt.plot(x_nice,mod_final.eval(x=x_nice,params=result.params),'-r',label='fit')
            plt.show()
            print(result.init_params)
#            print(result.fit_report(show_correl=False))
            
            
        def useful_object_variables(self):
            x = np.linspace(2800, 2900, 101)
                
                
            ##there are useful builtin models: Constantmodel(), LinearModel(),GaussianModel()
#                LorentzianModel(),DampedOscillatorModel()
                
            #but you can also define your own:
            model,params = self.make_lorentzian_model()
#            print('Parameters of the model',model.param_names)
            
            ##Parameters:            
            p=Parameters()
            
            p.add('amplitude',value=-35)
            p.add('center',value=2845+abs(np.random.random(1)*8))
            p.add('sigma',value=abs(np.random.random(1)*1)+3)
            p.add('c',value=100.)
            
            
            data_noisy=(model.eval(x=x,params=p) 
                                    + 0.5*np.random.normal(size=x.shape))
            para=Parameters()
#            para.add('sigma',vary=False,min=3,max=4)
            #also expression possible
            
            result=self.make_lorentzian_fit(x,data_noisy,add_parameters=para)

#            print('success',result.success)            
#            print('best value',result.best_values['center'])            
##
#            print('Fit report:',result.fit_report())
            
            plt.plot(x,data_noisy)
#            plt.plot(x,result.init_fit,'-g')
#            plt.plot(x,result.best_fit,'-r')
            plt.show()       
            
#            data_smooth,offset=self.find_offset_parameter(x,data_noisy)
#            plt.plot(data_noisy,'-b')
#            plt.plot(data_smooth,'-r')
#            plt.show()
 

        def double_lorentzian_testing(self):
            for ii in range(1):
#                time.sleep(0.51)
                start=2800
                stop=2950
                num_points=int((stop-start)/2)
                x = np.linspace(start, stop, num_points)
                
                mod,params = self.make_multiplelorentzian_model(no_of_lor=2)
    #            print('Parameters of the model',mod.param_names)
                
                p=Parameters()

                #============ Create data ==========
                
#                center=np.random.random(1)*50+2805
    #            p.add('center',max=-1)
                p.add('lorentz0_amplitude',value=-abs(np.random.random(1)*50+100))
                p.add('lorentz0_center',value=np.random.random(1)*150.0+2800)
                p.add('lorentz0_sigma',value=abs(np.random.random(1)*2.+1.))
                p.add('lorentz1_center',value=np.random.random(1)*150.0+2800)
                p.add('lorentz1_sigma',value=abs(np.random.random(1)*2.+1.))
                p.add('lorentz1_amplitude',value=-abs(np.random.random(1)*50+100))


#                p.add('lorentz0_amplitude',value=-1500)
#                p.add('lorentz0_center',value=2860)
#                p.add('lorentz0_sigma',value=12)
#                p.add('lorentz1_amplitude',value=-1500)
#                p.add('lorentz1_center',value=2900)     
#                p.add('lorentz1_sigma',value=12)
                p.add('c',value=100.)
                
#                print(p)
##               von odmr dummy
#                sigma=7.
#                length=stop-start
#                plt.rcParams['figure.figsize'] = (10.0, 3.0)
#                p.add('lorentz0_amplitude',value=-20000.*np.pi*sigma)
#                p.add('lorentz0_center',value=length/3+start)
#                p.add('lorentz0_sigma',value=sigma)
#                p.add('lorentz1_amplitude',value=-15000*np.pi*sigma)
#                p.add('lorentz1_center',value=2*length/3+start)
#                p.add('lorentz1_sigma',value=sigma)
#                p.add('c',value=80000.)                
#                print(p['lorentz0_center'].value,p['lorentz1_center'].value)
#                print('center left, right',p['lorentz0_center'].value,p['lorentz1_center'].value)
                data_noisy=(mod.eval(x=x,params=p)
                                        + 2*np.random.normal(size=x.shape))
#                data_noisy=np.loadtxt('C:\\Data\\2016\\03\\20160321\\ODMR\\20160321-0938-11_ODMR_data.dat')[:,1]
#                x=np.loadtxt('C:\\Data\\2016\\03\\20160321\\ODMR\\20160321-0938-11_ODMR_data.dat')[:,0]
                para=Parameters()
#                para.add('lorentz1_center',value=2*length/3+start)
#                para.add('bounded',expr='abs(lorentz0_center-lorentz1_center)>10')
#                para.add('delta',value=20,min=10)
#                para.add('lorentz1_center',expr='lorentz0_center+delta')
#                print(para['delta'])
#                para.add('lorentz1_center',expr='lorentz0_center+10.0')
#                error, lorentz0_amplitude,lorentz1_amplitude, lorentz0_center,lorentz1_center, lorentz0_sigma,lorentz1_sigma, offset = self.estimate_double_lorentz(x,data_noisy)

#                print(lorentz0_center>lorentz1_center)
                result=self.make_doublelorentzian_fit(axis=x,data=data_noisy,add_parameters=para)
#                print(result)
#                print('center 1 und 2',result.init_values['lorentz0_center'],result.init_values['lorentz1_center'])
                
#                print('center 1 und 2',result.best_values['lorentz0_center'],result.best_values['lorentz1_center'])
                #           gaussian filter            
#                gaus=gaussian(10,10)
#                data_smooth = filters.convolve1d(data_noisy, gaus/gaus.sum())
                
                data_smooth, offset = self.find_offset_parameter(x,data_noisy)
                
#                print('Offset:',offset)
#                print('Success:',result.success)
#                print(result.message)
#                print(result.lmdif_message)
#                print(result.fit_report(show_correl=False))
        
                data_level=data_smooth-offset
        
                #search for double lorentzian
                
                error, \
                sigma0_argleft, dip0_arg, sigma0_argright, \
                sigma1_argleft, dip1_arg , sigma1_argright = \
                self._search_double_dip(x, data_level,make_prints=False)

                print(x[sigma0_argleft], x[dip0_arg], x[sigma0_argright], x[sigma1_argleft], x[dip1_arg], x[sigma1_argright])
                print(x[dip0_arg], x[dip1_arg])
            
                plt.plot((x[sigma0_argleft], x[sigma0_argleft]), ( data_noisy.min() ,data_noisy.max()), 'b-')
                plt.plot((x[sigma0_argright], x[sigma0_argright]), (data_noisy.min() ,data_noisy.max()), 'b-')
                
                plt.plot((x[sigma1_argleft], x[sigma1_argleft]), ( data_noisy.min() ,data_noisy.max()), 'k-')
                plt.plot((x[sigma1_argright], x[sigma1_argright]), ( data_noisy.min() ,data_noisy.max()), 'k-')
                
                try:
    #            print(result.fit_report()
                    plt.plot(x,data_noisy,'o')
                    plt.plot(x,result.init_fit,'-y')
                    plt.plot(x,result.best_fit,'-r',linewidth=2.0,)
                    plt.plot(x,data_smooth,'-g')
                except:
                    print('exception')
    ##            plt.plot(x_nice,mod.eval(x=x_nice,params=result.params),'-r')#
                plt.show()
                
#                print('Peaks:',p['lorentz0_center'].value,p['lorentz1_center'].value)
#                print('Estimator:',result.init_values['lorentz0_center'],result.init_values['lorentz1_center'])
#                
#                data=-1*data_smooth+data_smooth.max()
##                print('peakutils',x[ peakutils.indexes(data, thres=1.1/max(data), min_dist=1)])
#                indices= peakutils.indexes(data, thres=5/max(data), min_dist=2)
#                print('Peakutils',x[indices])
#                pplot(x,data,indices)
                
                
#                if p['lorentz0_center'].value<p['lorentz1_center'].value:
#                    results[0,ii]=p['lorentz0_center'].value
#                    results[1,ii]=p['lorentz1_center'].value
#                else:
#                    results[0,ii]=p['lorentz1_center'].value
#                    results[1,ii]=p['lorentz0_center'].value
#                if result.best_values['lorentz0_center']<result.best_values['lorentz1_center']:
#                    results[2,ii]=result.best_values['lorentz0_center']
#                    results[3,ii]=result.best_values['lorentz1_center']
#                else:
#                    results[2,ii]=result.best_values['lorentz1_center']
#                    results[3,ii]=result.best_values['lorentz0_center']  
#                time.sleep(1)
#            plt.plot(runs[:],results[0,:],'-r')
#            plt.plot(runs[:],results[1,:],'-g')
#            plt.plot(runs[:],results[2,:],'-b')
#            plt.plot(runs[:],results[3,:],'-y')
#            plt.show()
        def double_lorentzian_fixedsplitting_testing(self):
            # This method does not work and has to be fixed!!!
            for ii in range(1):
#                time.sleep(0.51)
                start=2800
                stop=2950
                num_points=int((stop-start)/2)
                x = np.linspace(start, stop, num_points)
                
                mod,params = self.make_multiplelorentzian_model(no_of_lor=2)
                
                p=Parameters()

                #============ Create data ==========
                p.add('c',value=100)
                p.add('lorentz0_amplitude',value=-abs(np.random.random(1)*50+100))
                p.add('lorentz0_center',value=np.random.random(1)*150.0+2800)
                p.add('lorentz0_sigma',value=abs(np.random.random(1)*2.+1.))
                p.add('lorentz1_center',value=p['lorentz0_center']+20)
                p.add('lorentz1_sigma',value=abs(np.random.random(1)*2.+1.))
                p.add('lorentz1_amplitude',value=-abs(np.random.random(1)*50+100))

                data_noisy=(mod.eval(x=x,params=p)
                                        + 2*np.random.normal(size=x.shape))

                para=Parameters()

                result=self.make_doublelorentzian_fit(axis=x,data=data_noisy,add_parameters=para)

                
                data_smooth, offset = self.find_offset_parameter(x,data_noisy)

                data_level=data_smooth-offset
        
                #search for double lorentzian
                
                error, \
                sigma0_argleft, dip0_arg, sigma0_argright, \
                sigma1_argleft, dip1_arg , sigma1_argright = \
                self._search_double_dip(x, data_level,make_prints=False)

                print(x[sigma0_argleft], x[dip0_arg], x[sigma0_argright], x[sigma1_argleft], x[dip1_arg], x[sigma1_argright])
                print(x[dip0_arg], x[dip1_arg])
            
                plt.plot((x[sigma0_argleft], x[sigma0_argleft]), ( data_noisy.min() ,data_noisy.max()), 'b-')
                plt.plot((x[sigma0_argright], x[sigma0_argright]), (data_noisy.min() ,data_noisy.max()), 'b-')
                
                plt.plot((x[sigma1_argleft], x[sigma1_argleft]), ( data_noisy.min() ,data_noisy.max()), 'k-')
                plt.plot((x[sigma1_argright], x[sigma1_argright]), ( data_noisy.min() ,data_noisy.max()), 'k-')
                
                try:
                    plt.plot(x,data_noisy,'o')
                    plt.plot(x,result.init_fit,'-y')
                    plt.plot(x,result.best_fit,'-r',linewidth=2.0,)
                    plt.plot(x,data_smooth,'-g')
                except:
                    print('exception')
                plt.show()
                
        def lorentzian_testing(self):
            x = np.linspace(800, 1000, 301)
            
            mod,params = self.make_lorentzian_model()
            print('Parameters of the model',mod.param_names)
            p=Parameters()
            
            params.add('amplitude',value=-30.)
            params.add('center',value=920.)
            params.add('sigma',value=10)
            params.add('c',value=10.)
            
            data_noisy=(mod.eval(x=x,params=params)
                                    + 0.2*np.random.normal(size=x.shape))
                                    
            para=Parameters()
#            para.add('sigma',value=p['sigma'].value)
#            para.add('amplitude',value=p['amplitude'].value)

#            result=mod.fit(data_noisy,x=x,params=p)
            result=self.make_lorentzian_fit(axis=x,data=data_noisy,add_parameters=para)
#            result=mod.fit(axis=x,data=data_noisy,add_parameters=p)

#            print(result.fit_report())
#           gaussian filter            
            gaus=gaussian(10,10)
            data_smooth = filters.convolve1d(data_noisy, gaus/gaus.sum())
                   
            print(result.init_values['c'])
            plt.plot(x,data_noisy)
            plt.plot(x,result.init_fit,'-g')
            plt.plot(x,result.best_fit,'-r')
            plt.plot(x,data_smooth,'-y')
            
#            plt.plot(x_nice,mod.eval(x=x_nice,params=result.params),'-r')
            plt.show()
            
        def double_gaussian_testing(self):
            for ii in range(1):
#                time.sleep(0.51)
                start=000000
                stop=500000
                num_points=int((stop-start)/2000)
                x = np.linspace(start, stop, num_points)
                
                mod,params = self.make_multiplegaussian_model(no_of_gauss=2)
    #            print('Parameters of the model',mod.param_names)
                    
                amplitude=75000+np.random.random(1)*50000
                sigma0=25000+np.random.random(1)*20000
                sigma1=25000+np.random.random(1)*20000
                splitting=100000  # abs(np.random.random(1)*300000)

                p=Parameters()
                p.add('gaussian0_amplitude',value=amplitude)
                p.add('gaussian0_center',value=160000)
                p.add('gaussian0_sigma',value=sigma0)
                p.add('gaussian1_amplitude',value=amplitude*1.5)
                p.add('gaussian1_center',value=300000)
                p.add('gaussian1_sigma',value=sigma1)
                p.add('c',value=0.)

                data_noisy=(mod.eval(x=x,params=p)
                                        + 0.0*np.random.normal(size=x.shape))

#                np.savetxt('data',data_noisy)

#                data_noisy=np.loadtxt('data')
#                para=Parameters()
#                result=self.make_doublegaussian_fit(axis=x,data=data_noisy,add_parameters=para)
#                            
                #make the filter an extra function shared and usable for other functions
                gaus=gaussian(10,10)
                data_smooth = filters.convolve1d(data_noisy, gaus/gaus.sum(),mode='mirror')
                
#                set optimal thresholds
                threshold_fraction=0.4
                minimal_threshold=0.2
                sigma_threshold_fraction=0.3
                
                error, \
                sigma0_argleft, dip0_arg, sigma0_argright, \
                sigma1_argleft, dip1_arg , sigma1_argright = \
                self._search_double_dip(x, data_smooth*-1,
                                        threshold_fraction=threshold_fraction, 
                                        minimal_threshold=minimal_threshold, 
                                        sigma_threshold_fraction=sigma_threshold_fraction, 
                                        make_prints=False)

                print(x[sigma0_argleft], x[dip0_arg], x[sigma0_argright], x[sigma1_argleft], x[dip1_arg], x[sigma1_argright])
                print(x[dip0_arg], x[dip1_arg])
            
                plt.plot((x[sigma0_argleft], x[sigma0_argleft]), ( data_noisy.min() ,data_noisy.max()), 'b-')
                plt.plot((x[sigma0_argright], x[sigma0_argright]), (data_noisy.min() ,data_noisy.max()), 'b-')
                
                plt.plot((x[sigma1_argleft], x[sigma1_argleft]), ( data_noisy.min() ,data_noisy.max()), 'k-')
                plt.plot((x[sigma1_argright], x[sigma1_argright]), ( data_noisy.min() ,data_noisy.max()), 'k-')

                paramdict = dict()
                paramdict['gaussian0_amplitude'] = {'gaussian0_amplitude':amplitude}
                paramdict['gaussian0_center'] = {'gaussian0_center':160000}
                paramdict['gaussian0_sigma'] = {'gaussian0_sigma':sigma0}
                paramdict['gaussian1_amplitude'] = {'gaussian1_amplitude':amplitude*1.5}
                paramdict['gaussian1_center'] = {'gaussian1_center':300000}
                paramdict['gaussian1_sigma'] = {'gaussian1_sigma':sigma1}
                paramdict['c'] = {'c':0}

                result=self.make_doublegaussian_fit(x,data_noisy,add_parameters = paramdict,estimator='gated_counter',
                                        threshold_fraction=threshold_fraction, 
                                        minimal_threshold=minimal_threshold, 
                                        sigma_threshold_fraction=sigma_threshold_fraction)
                                        
                plt.plot((result.init_values['gaussian0_center'], result.init_values['gaussian0_center']), ( data_noisy.min() ,data_noisy.max()), 'r-')
                plt.plot((result.init_values['gaussian1_center'], result.init_values['gaussian1_center']), ( data_noisy.min() ,data_noisy.max()), 'r-')                                    
                print(result.init_values['gaussian0_center'],result.init_values['gaussian1_center'])
#                gaus=gaussian(20,10)
#                data_smooth = filters.convolve1d(data_noisy, gaus/gaus.sum(),mode='mirror')
#                data_der=np.gradient(data_smooth)
                print(result.fit_report())
                print(result.message)
                print(result.success)
#                print(result.params)
                print(result.errorbars)

######################################################

                #TODO: check if adding  #,fit_kws={"ftol": 1e-4, "xtol": 1e-4, "gtol": 1e-4} to model.fit can help to get errorbars

#####################################################
                try:
                    plt.plot(x, data_noisy, '-b')
                    plt.plot(x, data_smooth, '-g')
#                    plt.plot(x, data_der*10, '-r')
#                    print(result.best_values['gaussian0_center']/1000,result.best_values['gaussian1_center']/1000)
                    plt.plot(x,result.init_fit,'-y')
                    plt.plot(x,result.best_fit,'-r',linewidth=2.0,)
                    plt.show()
    

                except:
                    print('exception')
                        
                        
#                        
#                plt.plot(x_nice,mod.eval(x=x_nice,params=result.params),'-r')#
#                plt.show()
#                
#                print('Peaks:',p['gaussian0_center'].value,p['gaussian1_center'].value)
#                print('Estimator:',result.init_values['gaussian0_center'],result.init_values['gaussian1_center'])
#                
#                data=-1*data_smooth+data_smooth.max()
#                 print('peakutils',x[ peakutils.indexes(data, thres=1.1/max(data), min_dist=1)])
#                indices= peakutils.indexes(data, thres=5/max(data), min_dist=2)
#                print('Peakutils',x[indices])
#                pplot(x,data,indices)

        def powerfluorescence_testing(self):
            x = np.linspace(1, 1000, 101)
            mod,params = self.make_powerfluorescence_model()
            print('Parameters of the model',mod.param_names,' with the independet variable',mod.independent_vars)
            
            params['I_saturation'].value=200.
            params['slope'].value=0.25
            params['intercept'].value=2.
            params['P_saturation'].value=100.
            data_noisy=(mod.eval(x=x,params=params)
                                    + 10*np.random.normal(size=x.shape))
                                    
            para=Parameters()
            para.add('I_saturation',value=152.)
            para.add('slope',value=0.3,vary=True)
            para.add('intercept',value=0.3,vary=False,min=0.) #dark counts
            para.add('P_saturation',value=130.   )         
            
            
#            data=np.loadtxt('Po_Fl.txt')

            result=self.make_powerfluorescence_fit(axis=x,data=data_noisy,add_parameters=para)
#            result=self.make_powerfluorescence_fit(axis=data[:,0],data=data[:,2]/1000,add_parameters=para)

            print(result.fit_report())
            
#            x_nice= np.linspace(0,data[:,0].max(), 101)

#            plt.plot(data[:,0],data[:,2]/1000,'ob')
            
            plt.plot(x,mod.eval(x=x,params=para),'-g')
            
            plt.plot(x,mod.eval(x=x,params=result.params),'-r')
            plt.show()
             
            print(result.message)
            
        def double_gaussian_odmr_testing(self):
            for ii in range(1):

                start=2800
                stop=2950
                num_points=int((stop-start)/2)
                x = np.linspace(start, stop, num_points)
                
                mod,params = self.make_multiplelorentzian_model(no_of_lor=2)
    #            print('Parameters of the model',mod.param_names)
                
                p=Parameters()

                #============ Create data ==========
                
#                center=np.random.random(1)*50+2805
                p.add('lorentz0_amplitude',value=-abs(np.random.random(1)*50+100))
                p.add('lorentz0_center',value=np.random.random(1)*150.0+2800)
                p.add('lorentz0_sigma',value=abs(np.random.random(1)*2.+1.))
                p.add('lorentz1_center',value=np.random.random(1)*150.0+2800)
                p.add('lorentz1_sigma',value=abs(np.random.random(1)*2.+1.))
                p.add('lorentz1_amplitude',value=-abs(np.random.random(1)*50+100))
                p.add('c',value=100.)

                data_noisy=(mod.eval(x=x,params=p)
                                        + 2*np.random.normal(size=x.shape))

                
                data_smooth, offset = self.find_offset_parameter(x,data_noisy)
                
                data_level=(data_smooth-offset)
#                set optimal thresholds
                threshold_fraction=0.4
                minimal_threshold=0.2
                sigma_threshold_fraction=0.3
                
                error, \
                sigma0_argleft, dip0_arg, sigma0_argright, \
                sigma1_argleft, dip1_arg , sigma1_argright = \
                self._search_double_dip(x, data_level,
                                        threshold_fraction=threshold_fraction, 
                                        minimal_threshold=minimal_threshold, 
                                        sigma_threshold_fraction=sigma_threshold_fraction, 
                                        make_prints=False)

                print(x[sigma0_argleft], x[dip0_arg], x[sigma0_argright], x[sigma1_argleft], x[dip1_arg], x[sigma1_argright])
                print(x[dip0_arg], x[dip1_arg])
            
#                plt.plot((x[sigma0_argleft], x[sigma0_argleft]), ( data_level.min() ,data_level.max()), 'b-')
#                plt.plot((x[sigma0_argright], x[sigma0_argright]), (data_level.min() ,data_level.max()), 'b-')
#                
#                plt.plot((x[sigma1_argleft], x[sigma1_argleft]), ( data_level.min() ,data_level.max()), 'k-')
#                plt.plot((x[sigma1_argright], x[sigma1_argright]), ( data_level.min() ,data_level.max()), 'k-')
                
                mod, params = self.make_multiplegaussian_model(no_of_gauss=2)
                
#                params['gaussian0_center'].value=x[dip0_arg]
#                params['gaussian0_center'].min=x.min()
#                params['gaussian0_center'].max=x.max()
#                params['gaussian1_center'].value=x[dip1_arg]
#                params['gaussian1_center'].min=x.min()
#                params['gaussian1_center'].max=x.max()
                
                
                
                result=self.make_doublegaussian_fit(x,data_noisy,
                                        estimator='odmr_dip',
                                        threshold_fraction=threshold_fraction, 
                                        minimal_threshold=minimal_threshold, 
                                        sigma_threshold_fraction=sigma_threshold_fraction)
                                        
#                plt.plot((result.init_values['gaussian0_center'], result.init_values['gaussian0_center']), ( data_level.min() ,data_level.max()), 'r-')
#                plt.plot((result.init_values['gaussian1_center'], result.init_values['gaussian1_center']), ( data_level.min() ,data_level.max()), 'r-')                                    
#                print(result.init_values['gaussian0_center'],result.init_values['gaussian1_center'])

                print(result.fit_report())
#                print(result.message)
#                print(result.success)
                try:
#                    plt.plot(x, data_noisy, '-b')
                    plt.plot(x, data_noisy, '-g')
#                    plt.plot(x, data_der*10, '-r')
#                    print(result.best_values['gaussian0_center']/1000,result.best_values['gaussian1_center']/1000)
                    plt.plot(x,result.init_fit,'-y')
                    plt.plot(x,result.best_fit,'-r',linewidth=2.0,)
                    plt.show()
    

                except:
                    print('exception')
                        
                        
#                        
#                plt.plot(x_nice,mod.eval(x=x_nice,params=result.params),'-r')#
#                plt.show()
#                
#                print('Peaks:',p['gaussian0_center'].value,p['gaussian1_center'].value)
#                print('Estimator:',result.init_values['gaussian0_center'],result.init_values['gaussian1_center'])
#                
#                data=-1*data_smooth+data_smooth.max()
#                 print('peakutils',x[ peakutils.indexes(data, thres=1.1/max(data), min_dist=1)])
#                indices= peakutils.indexes(data, thres=5/max(data), min_dist=2)
#                print('Peakutils',x[indices])
#                pplot(x,data,indices)

        def sine_testing(self):
            
            x_axis = np.linspace(0, 50, 151)
            x_nice = np.linspace(x_axis[0],x_axis[-1], 1000)
            mod,params = self.make_sine_model()
            print('Parameters of the model',mod.param_names,' with the independet variable',mod.independent_vars)
            
            print(1/(x_axis[1]-x_axis[0]))
            params['amplitude'].value=0.2 + np.random.normal(0,0.4)
            params['frequency'].value=0.1+np.random.normal(0,0.5)
            params['phase'].value=np.pi*1.0
            params['offset'].value=0.94+np.random.normal(0,0.4)
            data_noisy=(mod.eval(x=x_axis,params=params)
                                    + 0.5*np.random.normal(size=x_axis.shape))
                                    
                                    
            # set the offset as the average of the data
            offset = np.average(data_noisy)
        
            # level data
            data_level = data_noisy - offset
        
            # estimate amplitude
 #           params['amplitude'].value = max(data_level.max(), np.abs(data_level.min()))
        
            # perform fourier transform
            data_level_zeropaded=np.zeros(int(len(data_level)*2))
            data_level_zeropaded[:len(data_level)]=data_level
            fourier = np.fft.fft(data_level_zeropaded)
            stepsize = x_axis[1]-x_axis[0]  # for frequency axis
            freq = np.fft.fftfreq(data_level_zeropaded.size, stepsize)
            frequency_max = np.abs(freq[np.log(fourier).argmax()])
            
            print(params['frequency'].value,np.round(frequency_max,3))
#            plt.xlim(0,freq.max())
            plt.plot(freq[:int(len(freq)/2)],abs(fourier)[:int(len(freq)/2)])
#            plt.plot(freq,np.log(abs(fourier)),'-r')
            plt.show()

            print('offset',offset)
#            print((x_axis[-1]-x_axis[0])*frequency_max)

           # shift_tmp = (data_level[0])/params['amplitude'].value
            #shift = abs(np.arcsin(shift_tmp))
#            print('shift', shift)
#            if np.gradient(data_noisy)[0]<0 and data_level[0]>0:
#                shift=np.pi-shift
#                print('ho ', shift)
 #           elif np.gradient(data_noisy)[0]<0 and data_level[0]<0:
  #              shift+=np.pi
   #             print('hi1')
    #        elif np.gradient(data_noisy)[0]>0 and data_level[0]<0:
     #           shift = 2.*np.pi - shift
      #          print('hi2')
                
       #     print(params['phase'].value,shift)
        
            
#            params['frequency'].value = frequency_max
 #           params['phase'].value = shift
  #          params['offset'].value = offset
            
#            print(params.pretty_print())
#            print(data_noisy)                     
#            para={}
 #           para['phase'] = {'vary': False, 'value': np.pi/2.}
  #          para['amplitude'] = {'min': 0.0}

            result=self.make_sine_fit(axis=x_axis,data=data_noisy,add_parameters=None)
##            result=self.make_powerfluorescence_fit(axis=data[:,0],data=data[:,2]/1000,add_parameters=para)
#
#            print(result.fit_report())
            
#            x_nice= np.linspace(0,data[:,0].max(), 101)

#            plt.plot(data[:,0],data[:,2]/1000,'ob')
            
            plt.plot(x_nice,mod.eval(x=x_nice,params=params),'-g')
            plt.plot(x_axis,data_noisy,'ob')
            plt.plot(x_axis,result.init_fit,'-y')
            plt.plot(x_axis,result.best_fit,'-r',linewidth=2.0,)
            #plt.plot(x_axis,np.gradient(data_noisy)+offset,'-g',linewidth=2.0,)
                    
            plt.show()
             
#            print(result.fit_report())
            
#            units=dict()
#            units['frequency']='GHz'
 #           units['phase']='rad'
  #          units['offset']='arb. u.'
#            units['amplitude']='arb. u.'
   #         print(self.create_fit_string(result,mod,units))
            
    #        print(result.best_values['phase']/np.pi*180)
 

                                    
        def twoD_gaussian_magnet(self):
            gmod,params = self.make_twoDgaussian_model()
            try:
                datafile=np.loadtxt(join(getcwd(),'ODMR_alignment.asc'),delimiter=',')
                data=datafile[1:,1:].flatten()
                y=datafile[1:,0]
                x=datafile[0,1:]                
                xx, yy = np.meshgrid(x, y)
                axes=(xx.flatten(),yy.flatten()) 
            except:                
                data = np.empty((121,1))
                amplitude=50
                x_zero=91+np.random.normal(0,0.4)
                y_zero=14+np.random.normal(0,0.4)
                sigma_x=0.4
                sigma_y=1
                offset=2820
                x = np.linspace(90,92,11)
                y = np.linspace(13,15,12)                        
                xx, yy = np.meshgrid(x, y)
                axes=(xx.flatten(),yy.flatten())   
                theta_here= np.random.normal(0,100)/360.*(2*np.pi)
                gmod,params = self.make_twoDgaussian_model()                
                data= gmod.eval(x=axes,amplitude=amplitude,x_zero=x_zero,
                                y_zero=y_zero,sigma_x=sigma_x,sigma_y=sigma_y,
                                theta=theta_here, offset=offset)
                data+=5*np.random.random_sample(np.shape(data))                
                xx, yy = np.meshgrid(x, y)
                axes=(xx.flatten(),yy.flatten()) 
        
            para=Parameters()
            para.add('theta',value=-0.15/np.pi,vary=True)
#            para.add('x_zero',expr='0.5*y_zero')
#            para.add('sigma_x',value=0.05,vary=True )
#            para.add('sigma_y',value=0.3,vary=True )
            para.add('amplitude',min=0.0, max= 100)
            para.add('offset',min=0.0, max= 3000)
#            para.add('sigma_y',min=0.2*((15.-13.)/12.) , max=   10*(y[-1]-y[0])) 
#            para.add('x_zero',value=40,min=50,max=100)
            
            result=self.make_twoDgaussian_fit(axis=axes,data=data,add_parameters=para)
            print(result.params)
           
            print(result.fit_report())
            print('Maximum after fit (GHz): ',result.params['offset'].value+result.params['amplitude'].value)
#            FIXME: What does "Tolerance seems to be too small." mean in message?
#            print(result.message)
            plt.close('all')
            fig, ax = plt.subplots(1, 1)
            ax.hold(True)
                        
            ax.imshow(result.data.reshape(len(y),len(x)), 
                      cmap=plt.cm.jet, origin='bottom', extent=(x.min(), x.max(), 
                                               y.min(), y.max()),interpolation="nearest")
            ax.contour(x, y, result.best_fit.reshape(len(y),len(x)), 8
                        , colors='w')
            plt.show()

#            print('Message:',result.message)


        def double_poissonian_testing(self):
            start=100
            stop=300
            num_points=int((stop-start)+1)*100
            x = np.linspace(start, stop, num_points)

            # double poissonian
            mod,params = self.make_poissonian_model(no_of_functions=2)
            print('Parameters of the model',mod.param_names)
            parameter=Parameters()
            parameter.add('poissonian0_mu',value=200)
            parameter.add('poissonian1_mu',value=240)
            parameter.add('poissonian0_amplitude',value=1)
            parameter.add('poissonian1_amplitude',value=1)
            data_noisy = ( np.array(mod.eval(x=x,params=parameter)) *
                           np.array((1+0.2*np.random.normal(size=x.shape) )*
                           parameter['poissonian1_amplitude'].value) )


            #make the filter an extra function shared and usable for other functions
            gaus=gaussian(10,10)
            data_smooth = filters.convolve1d(data_noisy, gaus/gaus.sum(),mode='mirror')

            result = self.make_doublepoissonian_fit(x,data_noisy)
            print(result.fit_report())

            try:
                plt.plot(x, data_noisy, '-b')
                plt.plot(x, data_smooth, '-g')
                plt.plot(x,result.init_fit,'-y')
                plt.plot(x,result.best_fit,'-r',linewidth=2.0,)
                plt.show()
    
    
            except:
                print('exception')

        def poissonian_testing(self):
            start=0
            stop=30
            mu=8
            num_points=1000
            x = np.array(np.linspace(start, stop, num_points))
#            x = np.array(x,dtype=np.int64)
            mod,params = self.make_poissonian_model()
            print('Parameters of the model',mod.param_names)

            p=Parameters()
            p.add('poissonian_mu',value=mu)
            p.add('poissonian_amplitude',value=200.)

            data_noisy=(mod.eval(x=x,params=p) *
                        np.array((1+0.001*np.random.normal(size=x.shape) *
                        p['poissonian_amplitude'].value ) ) )
            
            print('all int',all(isinstance(item, (np.int32,int, np.int64)) for item in x))
            print('int',isinstance(x[1], int),float(x[1]).is_integer())
            print(type(x[1]))
            #make the filter an extra function shared and usable for other functions
            gaus=gaussian(10,10)
            data_smooth = filters.convolve1d(data_noisy, gaus/gaus.sum(),mode='mirror')


            result = self.make_poissonian_fit(x,data_noisy)
            print(result.fit_report())
            try:
                plt.plot(x, data_noisy, '-b')
                plt.plot(x, data_smooth, '-g')
                plt.plot(x,result.init_fit,'-y')
                plt.plot(x,result.best_fit,'-r',linewidth=2.0,)
                plt.show()
    
    
            except:
                print('exception')

        def gaussian_testing(self):
            start=0
            stop=300
            mu=100
            num_points=1000
            x = np.array(np.linspace(start, stop, num_points))
#            x = np.array(x,dtype=np.int64)
            mod,params = self.make_poissonian_model()
#            print('Parameters of the model',mod.param_names)

            p=Parameters()
            p.add('poissonian_mu',value=mu)
            p.add('poissonian_amplitude',value=200.)

            data_noisy=(mod.eval(x=x,params=p) *
                        np.array((1+0.00*np.random.normal(size=x.shape) *
                        p['poissonian_amplitude'].value ) ) )
            
            #make the filter an extra function shared and usable for other functions
            gaus=gaussian(10,10)
            data_smooth = filters.convolve1d(data_noisy, gaus/gaus.sum(),mode='mirror')

            axis=x
            data=data_noisy
            add_parameters=None
            
            mod_final, params = self.make_gaussian_model()
        
            error, params = self.estimate_gaussian(axis, data, params)
        
            # auxiliary variables
            stepsize = abs(axis[1] - axis[0])
            n_steps = len(axis)
        
            # Define constraints
            params['center'].min = (axis[0]) - n_steps * stepsize
            params['center'].max = (axis[-1]) + n_steps * stepsize
            params['amplitude'].min = 100  # that is already noise from APD
            params['amplitude'].max = data.max() * params['sigma'].value * np.sqrt(2 * np.pi)
            params['sigma'].min = stepsize
            params['sigma'].max = 3 * (axis[-1] - axis[0])
            params['c'].min = 100  # that is already noise from APD
            params['c'].max = data.max() * params['sigma'].value * np.sqrt(2 * np.pi)

            update_dict=dict()
            
            # integral of data corresponds to sqrt(2) * Amplitude * Sigma
            function = InterpolatedUnivariateSpline(axis, data_smooth, k=1)
            Integral = function.integral(axis[0], axis[-1])
            amp = data_smooth.max()        
            sigma = Integral / (amp) / np.sqrt(2 * np.pi)
            amplitude = amp * sigma * np.sqrt(2 * np.pi)

            update_dict['c']={'min':-np.inf,'max':np.inf,'value':0.1}
            update_dict['center']={'min':-np.inf,'max':np.inf,'value':axis[np.argmax(data_noisy)]}
            update_dict['sigma']={'min':-np.inf,'max':np.inf,'value':sigma}
            update_dict['amplitude']={'min':-np.inf,'max':np.inf,'value':amplitude}
            print('params',params['c'])
            print('dict',update_dict['c'])
            params = self._substitute_parameter(parameters=params, update_dict=update_dict)
            print('params',params['c'])

            # overwrite values of additional parameters
#            if add_parameters is not None:
#                params = self._substitute_parameter(parameters=params,
#                                                    update_parameters=add_parameters)
            try:
                result = mod_final.fit(data, x=axis, params=params)
            except:
                self.logMsg('The 1D gaussian fit did not work.',
                            msgType='warning')
                result = mod_final.fit(data, x=axis, params=params)
                print(result.message)
                
#            print(params['center'])
#            print(params['c'])
#            print(params['sigma'])
            print(len(params))
#            
            print(result.init_params)
            try:
                plt.plot(x, data_noisy, '-b')
                plt.plot(x, data_smooth, '-g')
                plt.plot(x,result.init_fit,'-y')
                plt.plot(x,result.best_fit,'-r',linewidth=2.0,)
                plt.show()
    
    
            except:
                print('exception')
                
            units={'center': 'counts/s','sigma': 'counts','amplitude': 'counts/s','c': 'N'}
            print(self.create_fit_string(result,mod_final,units=units))

################################################################################################################################
        def exponentialdecay_testing(self):
            #generation of data for testing
            x_axis = np.linspace(1, 51, 100)
            x_nice = np.linspace(x_axis[0], x_axis[-1], 100)
            mod, params = self.make_exponentialdecay_model()
            print('Parameters of the model', mod.param_names, ' with the independet variable', mod.independent_vars)

            params['amplitude'].value = -100 + abs(np.random.normal(0,200))
            params['lifetime'].value = 1 + abs(np.random.normal(0,20))
            params['offset'].value = 1 + abs(np.random.normal(0, 200))
            print('\n', 'amplitude', params['amplitude'].value, '\n', 'lifetime',
                      params['lifetime'].value,'\n', 'offset', params['offset'].value)
            
            data_noisy = (mod.eval(x=x_axis, params=params)
                              + 1* np.random.normal(size=x_axis.shape))
            result = self.make_exponentialdecay_fit(axis=x_axis, data=data_noisy, add_parameters=None)
            data = data_noisy
            offset = data[-max(1,int(len(x_axis)/10)):].mean()

            #substraction of offset
            if data[0]<data[-1]:
                data_level = offset - data
            else:
                data_level = data - offset
            for i in range(0, len(x_axis)):
                if data_level[i] <= data_level.std():
                    break
            print(i)
            try:            
                data_level_log = np.log(data_level[0:i])
                linear_result = self.make_linear_fit(axis=x_axis[0:i], data=data_level_log, add_parameters=None)
                plt.plot(x_axis[0:i], data_level_log, 'ob')
                plt.plot(x_axis[0:i], linear_result.best_fit,'-r')
                plt.plot(x_axis[0:i], linear_result.init_fit,'-y')
                plt.show()
            except:
                plt.plot(x_axis, np.log(data_level), 'or')
                plt.show()
                print("linear fitting poorly conditioned")
            plt.plot(x_axis, data_noisy, 'ob')
            plt.plot(x_nice, mod.eval(x=x_nice, params=params), '-g')
            print(result.fit_report())
            plt.plot(x_axis, result.best_fit, '-r', linewidth=2.0)
            plt.plot(x_axis, result.init_fit, '-y', linewidth=2.0)

                # plt.plot(x_axis, np.gradient(data_noisy), '-g', linewidth=2.0, )
            plt.show()
###########################################################################################
        def bareexponentialdecay_testing(self):
            #generation of data for testing
            x_axis = np.linspace(1, 51, 100)
            x_nice = np.linspace(x_axis[0], x_axis[-1], 100)
            mod, params = self.make_bareexponentialdecay_model()
            print('Parameters of the model', mod.param_names, ' with the independet variable', mod.independent_vars)
            params['lifetime'].value = 1 + abs(np.random.normal(0,25))       
            print('\n''lifetime',
                      params['lifetime'].value)
            data_noisy = (mod.eval(x=x_axis, params=params)
                              + 0.05 * np.random.normal(size=x_axis.shape))
            data = abs(data_noisy)
            for i in range(0, len(x_axis)):
                if data[i] <= data.std():
                    break
            print(i)
            data_log = np.log(data[0:i])
            
            plt.plot(x_axis[0:i], data_log, 'ob')
            linear_result = self.make_linear_fit(axis=x_axis[0:i],data= data_log,add_parameters=None)
            
            plt.plot(x_axis[0:i], linear_result.best_fit,'-r')
            plt.plot(x_axis[0:i], linear_result.init_fit,'-y')
            plt.show()
            
            
            result = self.make_bareexponentialdecay_fit(axis=x_axis, data=data_noisy, add_parameters=None)
            plt.plot(x_axis, data_noisy, 'ob')
            plt.plot(x_nice, mod.eval(x=x_nice, params=params), '-g')
            print(result.fit_report())
            plt.plot(x_axis, result.best_fit, '-r', linewidth=2.0)
            plt.plot(x_axis, result.init_fit, '-y', linewidth=2.0)

                # plt.plot(x_axis, np.gradient(data_noisy), '-g', linewidth=2.0, )
            plt.show()
#############################################################################################
        def sineexponentialdecay_testing(self):
            # generation of data for testing
            x_axis = np.linspace(0, 100, 100)
            x_nice = np.linspace(x_axis[0], x_axis[-1], 1000)
            mod, params = self.make_sineexponentialdecay_model()
            print('Parameters of the model', mod.param_names, ' with the independet variable', mod.independent_vars)

            params['amplitude'].value = abs(1 + abs(np.random.normal(0,4)))
            params['frequency'].value = abs(0.01 + abs(np.random.normal(0,0.2)))
            params['phase'].value = abs(np.random.normal(0,2*np.pi))
            params['offset'].value = 12 + np.random.normal(0,5)
            params['lifetime'].value = abs(0 + abs(np.random.normal(0,70)))
            print('\n', 'amplitude',params['amplitude'].value, '\n', 'frequency',params['frequency'].value,'\n','phase',params['phase'].value, '\n','offset',params['offset'].value, '\n','lifetime', params['lifetime'].value)
            data_noisy = (mod.eval(x=x_axis, params=params)
                          + 0.5* np.random.normal(size=x_axis.shape))
            data = data_noisy            
            offset = np.average(data)
        
            # level data
            data_level = data - offset
        
            # perform fourier transform with zeropadding to get higher resolution
            data_level_zeropaded = np.zeros(int(len(data_level) * 2))
            data_level_zeropaded[:len(data_level)] = data_level
            fourier = np.fft.fft(data_level_zeropaded)
            stepsize = x_axis[1] - x_axis[0]  # for frequency axis
            freq = np.fft.fftfreq(data_level_zeropaded.size, stepsize)
            fourier_power = (fourier * fourier.conj()).real
            
            
            plt.plot(freq[:int(len(freq) / 2)],
                      fourier_power[:int(len(freq) / 2)], '-or')
            plt.xlim(0, 0.5)
            plt.show()





            result = self.make_sineexponentialdecay_fit(axis=x_axis, data=data_noisy, add_parameters=None)
            plt.plot(x_axis, data_noisy, 'ob')
            plt.plot(x_nice,mod.eval(x=x_nice, params=params),'-g')
            print(result.fit_report())
            plt.plot(x_axis, result.init_fit, '-y', linewidth=2.0, )
            plt.plot(x_axis, result.best_fit, '-r', linewidth=2.0, )
            #plt.plot(x_axis, np.gradient(data_noisy) + offset, '-g', linewidth=2.0, )

            plt.show()

            units = dict()
            units['frequency'] = 'GHz'
            units['phase'] = 'rad'
            #nits['offset'] = 'arb. u.'
            units['amplitude']='arb. u.'
            print(self.create_fit_string(result, mod, units))
            
##################################################################################################################
        def stretchedexponentialdecay_testing(self):
            x_axis = np.linspace(0, 51, 100)
            x_nice = np.linspace(x_axis[0], x_axis[-1], 100)
            mod, params = self.make_stretchedexponentialdecay_model()
            print('Parameters of the model', mod.param_names, ' with the independet variable', mod.independent_vars)

            params['beta'].value = 2 + abs(np.random.normal(0,0.5))
            params['amplitude'].value = -10 - abs(np.random.normal(0,20))
            params['lifetime'].value =1 + abs(np.random.normal(0,30))
            params['offset'].value = 1 + abs(np.random.normal(0, 20))
            print('\n', 'amplitude', params['amplitude'].value, '\n', 'lifetime',
                      params['lifetime'].value,'\n', 'offset', 
                         params['offset'].value,'\n', 'beta',
                             params['beta'].value)            
            data_noisy = (mod.eval(x=x_axis, params=params)
                          + 0.5* np.random.normal(size=x_axis.shape))
            
            result = self.make_stretchedexponentialdecay_fit(axis=x_axis, 
                                                             data=data_noisy, 
                                                             add_parameters=None)
                    
            data = data_noisy            
            #calculation of offset
            offset = data[-max(1,int(len(x_axis)/10)):].mean()
            if data[0]<data[-1]:
                params['amplitude'].max = 0-data.std()
                data_sub = offset - data
            else:
                params['amplitude'].min = data.std()
                data_sub = data-offset
            
            amplitude = data_sub.max()-data_sub[-max(1,int(len(x_axis)/10)):].mean()-data_sub[-max(1,int(len(x_axis)/10)):].std()
            data_level = data_sub/amplitude
            
            a = 0    
            b = len(data_sub)
            for i in range(0,len(data_sub)):
                if data_level[i]>=1:
                    a=i+1
                if data_level[i] <=data_level.std():
                    b=i
                    break
            print(a,b)
        
            try:        
                double_lg_data = np.log(-np.log(data_level[a:b]))
        
                #linear fit, see linearmethods.py
                X=np.log(x_axis[a:b])
                linear_result = self.make_linear_fit(axis=X, data=double_lg_data,
                                                     add_parameters= None)
                print(linear_result.params)
                plt.plot(np.log(x_axis),np.log(-np.log(data_level)),'ob')
                plt.plot(np.log(x_axis[a:b]),linear_result.best_fit,'-r')
                plt.plot(np.log(x_axis[a:b]),linear_result.init_fit,'-y')
                print(linear_result.fit_report())
                plt.show()
            except:
                print("except")
    
    


            plt.plot(x_axis, data_noisy, 'ob')
            plt.plot(x_nice, mod.eval(x=x_nice, params=params), '-g')
            print(result.fit_report())
            plt.plot(x_axis, result.best_fit, '-r', linewidth=2.0)
            plt.plot(x_axis, result.init_fit, '-y', linewidth=2.0)
            #plt.plot(x_axis, np.gradient(data_noisy), '-g', linewidth=2.0, )
            plt.show()

##################################################################################################################
        def linear_testing(self):
            x_axis = np.linspace(1, 51, 100)
            x_nice = np.linspace(x_axis[0], x_axis[-1], 100)
            mod, params = self.make_linear_model()
            print('Parameters of the model', mod.param_names, ' with the independet variable', mod.independent_vars)

            params['slope'].value = 2  # + abs(np.random.normal(0,1))
            params['offset'].value = 50 #+ abs(np.random.normal(0, 200))
            #print('\n', 'beta', params['beta'].value, '\n', 'lifetime',
                  #params['lifetime'].value)
            data_noisy = (mod.eval(x=x_axis, params=params)
                          + 50 * np.random.normal(size=x_axis.shape))

            result = self.make_linear_fit(axis=x_axis, data=data_noisy, add_parameters=None)
            plt.plot(x_axis, data_noisy, 'ob')
            plt.plot(x_nice, mod.eval(x=x_nice, params=params), '-g')
            print(result.fit_report())
            plt.plot(x_axis, result.best_fit, '-r', linewidth=2.0)
            plt.plot(x_axis, result.init_fit, '-y', linewidth=2.0)

            plt.show()


plt.rcParams['figure.figsize'] = (10,5)
                       
test=FitLogic()
#test.N14_testing()
#test.N15_testing()
#test.oneD_testing()
#test.gaussian_testing()
#test.twoD_testing()
#test.lorentzian_testing()
#test.double_gaussian_testing()
#test.double_gaussian_odmr_testing()
#test.double_lorentzian_testing()
#test.double_lorentzian_fixedsplitting_testing()
#test.powerfluorescence_testing()
#test.sine_testing()
#test.twoD_gaussian_magnet()
#test.poissonian_testing()
#test.double_poissonian_testing()
#test.bareexponentialdecay_testing()
#test.exponentialdecay_testing()
#test.sineexponentialdecay_testing()
<<<<<<< HEAD
#test.stretchedexponentialdecay_testing()
test.linear_testing()
=======
test.stretchedexponentialdecay_testing()
#test.linear_testing()
>>>>>>> 77fccaef
<|MERGE_RESOLUTION|>--- conflicted
+++ resolved
@@ -1454,7 +1454,7 @@
             #print('\n', 'beta', params['beta'].value, '\n', 'lifetime',
                   #params['lifetime'].value)
             data_noisy = (mod.eval(x=x_axis, params=params)
-                          + 50 * np.random.normal(size=x_axis.shape))
+                          + 1 * np.random.normal(size=x_axis.shape))
 
             result = self.make_linear_fit(axis=x_axis, data=data_noisy, add_parameters=None)
             plt.plot(x_axis, data_noisy, 'ob')
@@ -1487,10 +1487,5 @@
 #test.bareexponentialdecay_testing()
 #test.exponentialdecay_testing()
 #test.sineexponentialdecay_testing()
-<<<<<<< HEAD
-#test.stretchedexponentialdecay_testing()
-test.linear_testing()
-=======
 test.stretchedexponentialdecay_testing()
 #test.linear_testing()
->>>>>>> 77fccaef
