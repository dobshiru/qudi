# -*- coding: utf-8 -*-
"""
This file contains the Qudi logic which controls all pulsed measurements.

Qudi is free software: you can redistribute it and/or modify
it under the terms of the GNU General Public License as published by
the Free Software Foundation, either version 3 of the License, or
(at your option) any later version.

Qudi is distributed in the hope that it will be useful,
but WITHOUT ANY WARRANTY; without even the implied warranty of
MERCHANTABILITY or FITNESS FOR A PARTICULAR PURPOSE.  See the
GNU General Public License for more details.

You should have received a copy of the GNU General Public License
along with Qudi. If not, see <http://www.gnu.org/licenses/>.

Copyright (c) the Qudi Developers. See the COPYRIGHT.txt file at the
top-level directory of this distribution and at <https://github.com/Ulm-IQO/qudi/>
"""

from qtpy import QtCore
from collections import OrderedDict
import numpy as np
import time
import datetime
import matplotlib.pyplot as plt

from core.util.mutex import Mutex
from core.util.network import netobtain
from logic.generic_logic import GenericLogic


class PulsedMeasurementLogic(GenericLogic):
    """
    This is the Logic class for the control of pulsed measurements.
    """
    _modclass = 'PulsedMeasurementLogic'
    _modtype = 'logic'

    ## declare connectors
    _in = {'pulseanalysislogic': 'PulseAnalysisLogic',
           'pulseextractionlogic': 'PulseExtractionLogic',
           'fitlogic': 'FitLogic',
           'savelogic': 'SaveLogic',
           'fastcounter': 'FastCounterInterface',
           'microwave': 'MWInterface',
           'pulsegenerator': 'PulserInterface',
           }
    _out = {'pulsedmeasurementlogic': 'PulsedMeasurementLogic'}

    sigSignalDataUpdated = QtCore.Signal(np.ndarray, np.ndarray, np.ndarray, np.ndarray, np.ndarray)
    sigLaserDataUpdated = QtCore.Signal(np.ndarray, np.ndarray)
    sigLaserToShowUpdated = QtCore.Signal(int, bool)
    sigElapsedTimeUpdated = QtCore.Signal(float, str)
    sigFitUpdated = QtCore.Signal(str, np.ndarray, np.ndarray, dict, object)
    sigMeasurementRunningUpdated = QtCore.Signal(bool, bool)
    sigPulserRunningUpdated = QtCore.Signal(bool)
    sigFastCounterSettingsUpdated = QtCore.Signal(float, float)
    sigPulseSequenceSettingsUpdated = QtCore.Signal(np.ndarray, int, float, list, bool, float)
    sigPulseGeneratorSettingsUpdated = QtCore.Signal(float, str, dict, bool)
    sigUploadAssetComplete = QtCore.Signal(str)
    sigUploadedAssetsUpdated = QtCore.Signal(list)
    sigLoadedAssetUpdated = QtCore.Signal(str)
    sigExtMicrowaveSettingsUpdated = QtCore.Signal(float, float, bool)
    sigExtMicrowaveRunningUpdated = QtCore.Signal(bool)
    sigTimerIntervalUpdated = QtCore.Signal(float)
    sigAnalysisWindowsUpdated = QtCore.Signal(int, int, int, int)
    sigAnalysisMethodUpdated = QtCore.Signal(float)

    def __init__(self, config, **kwargs):
        super().__init__(config=config, **kwargs)

        self.log.info('The following configuration was found.')

        # checking for the right configuration
        for key in config.keys():
            self.log.info('{0}: {1}'.format(key, config[key]))

        # microwave parameters
        self.use_ext_microwave = False
        self.microwave_power = -30.     # dbm  (always in SI!)
        self.microwave_freq = 2870e6    # Hz   (always in SI!)

        # fast counter status variables
        self.fast_counter_status = None     # 0=unconfigured, 1=idle, 2=running, 3=paused, -1=error
        self.fast_counter_gated = None      # gated=True, ungated=False
        self.fast_counter_binwidth = 1e-9   # in seconds
        self.fast_counter_record_length = 3.e-6     # in seconds

        # parameters of the currently running sequence
        self.controlled_vals = np.array(range(50), dtype=float)
        self.laser_ignore_list = []
        self.number_of_lasers = 50
        self.sequence_length_s = 100e-6
        self.loaded_asset_name = None
        self.alternating = False

        # Pulse generator parameters
        self.current_channel_config_name = None
        self.sample_rate = 25e9
        self.analogue_amplitude = None
        self.interleave_on = False

        # setup parameters
        self.laser_trigger_delay_s = 0.7e-6

        # timer for data analysis
        self.analysis_timer = None
        self.timer_interval = 5  # in seconds. A value <= 0 means no timer.

        #timer for time
        self.start_time = 0
        self.elapsed_time = 0
        self.elapsed_time_str = '00:00:00:00'

        # analyze windows for laser pulses
        self.signal_start_bin = 5
        self.signal_width_bin = 200
        self.norm_start_bin = 300
        self.norm_width_bin = 200

        # pulse extraction parameters
        self.conv_std_dev = 10

        # threading
        self.threadlock = Mutex()

        # plot data
        self.signal_plot_x = None
        self.signal_plot_y = None
        self.signal_plot_y2 = None
        self.measuring_error_plot_x = None
        self.measuring_error_plot_y = None
        self.measuring_error_plot_y2 = None
        self.laser_plot_x = None
        self.laser_plot_y = None

        # raw data
        self.laser_data = np.zeros((10, 20))
        self.raw_data = np.zeros((10, 20))
        self.show_raw_data = False
        self.show_laser_index = 0
        self.saved_raw_data = OrderedDict()  # temporary saved raw data
        self.recalled_raw_data = None # the currently recalled raw data to add

        # for fit:
        self._fit_param = {}
        self.signal_plot_x_fit = np.arange(10, dtype=float)
        self.signal_plot_y_fit = np.zeros(len(self.signal_plot_x_fit), dtype=float)

    def on_activate(self, e):
        """ Initialisation performed during activation of the module.

        @param object e: Event class object from Fysom.
                         An object created by the state machine module Fysom,
                         which is connected to a specific event (have a look in
                         the Base Class). This object contains the passed event,
                         the state before the event happened and the destination
                         of the state which should be reached after the event
                         had happened.
        """
        # get all the connectors:
        self._pulse_analysis_logic = self.get_in_connector('pulseanalysislogic')
        self._pulse_extraction_logic = self.get_in_connector('pulseextractionlogic')
        self._fast_counter_device = self.get_in_connector('fastcounter')
        self._save_logic = self.get_in_connector('savelogic')
        self._fit_logic = self.get_in_connector('fitlogic')
        self._pulse_generator_device = self.get_in_connector('pulsegenerator')
        self._mycrowave_source_device = self.get_in_connector('microwave')

        # Recall saved status variables
        if 'signal_start_bin' in self._statusVariables:
            self.signal_start_bin = self._statusVariables['signal_start_bin']
        if 'signal_width_bin' in self._statusVariables:
            self.signal_width_bin = self._statusVariables['signal_width_bin']
        if 'norm_start_bin' in self._statusVariables:
            self.norm_start_bin = self._statusVariables['norm_start_bin']
        if 'norm_width_bin' in self._statusVariables:
            self.norm_width_bin = self._statusVariables['norm_width_bin']
        if 'number_of_lasers' in self._statusVariables:
            self.number_of_lasers = self._statusVariables['number_of_lasers']
        if 'conv_std_dev' in self._statusVariables:
            self.conv_std_dev = self._statusVariables['conv_std_dev']
        if 'laser_trigger_delay_s' in self._statusVariables:
            self.laser_trigger_delay_s = self._statusVariables['laser_trigger_delay_s']
        if 'fast_counter_record_length' in self._statusVariables:
            self.fast_counter_record_length = self._statusVariables['fast_counter_record_length']
        if 'sequence_length_s' in self._statusVariables:
            self.sequence_length_s = self._statusVariables['sequence_length_s']
        if 'controlled_vals' in self._statusVariables:
            self.controlled_vals = np.array(self._statusVariables['controlled_vals'])
        if 'fast_counter_binwidth' in self._statusVariables:
            self.fast_counter_binwidth = self._statusVariables['fast_counter_binwidth']
        if 'microwave_power' in self._statusVariables:
            self.microwave_power = self._statusVariables['microwave_power']
        if 'microwave_freq' in self._statusVariables:
            self.microwave_freq = self._statusVariables['microwave_freq']
        if 'use_ext_microwave' in self._statusVariables:
            self.use_ext_microwave = self._statusVariables['use_ext_microwave']
        if 'current_channel_config_name' in self._statusVariables:
            self.current_channel_config_name = self._statusVariables['current_channel_config_name']
        if 'sample_rate' in self._statusVariables:
            self.sample_rate = self._statusVariables['sample_rate']
        if 'analogue_amplitude' in self._statusVariables:
            self.analogue_amplitude = self._statusVariables['analogue_amplitude']
        if 'interleave_on' in self._statusVariables:
            self.interleave_on = self._statusVariables['interleave_on']
        if 'timer_interval' in self._statusVariables:
            self.timer_interval = self._statusVariables['timer_interval']
        if 'alternating' in self._statusVariables:
            self.alternating = self._statusVariables['alternating']
        if 'show_raw_data' in self._statusVariables:
            self.show_raw_data = self._statusVariables['show_raw_data']
        if 'show_laser_index' in self._statusVariables:
            self.show_laser_index = self._statusVariables['show_laser_index']

        # Check and configure pulse generator
        self.pulse_generator_off()
        self.loaded_asset_name = self._pulse_generator_device.get_loaded_asset()
        avail_activation_configs = self.get_pulser_constraints()['activation_config']
        if self.current_channel_config_name not in avail_activation_configs:
            self.current_channel_config_name = list(avail_activation_configs)[0]
        if self.analogue_amplitude is None:
            self.analogue_amplitude, dummy = self._pulse_generator_device.get_analog_level()
        if self.interleave_on is None:
            self.interleave_on = self._pulse_generator_device.get_interleave()
        # FIXME: Analog level and interleave
        self.set_pulse_generator_settings(self.sample_rate, self.current_channel_config_name,
                                          self.analogue_amplitude, self.interleave_on)

        # Check and configure fast counter
        self.fast_counter_gated = self._fast_counter_device.is_gated()
        binning_constraints = self.get_fastcounter_constraints()['hardware_binwidth_list']
        if self.fast_counter_binwidth not in binning_constraints:
            self.fast_counter_binwidth = binning_constraints[0]
        if self.fast_counter_record_length is None or self.fast_counter_record_length <= 0:
            self.fast_counter_record_length = 3e-6
        self.configure_fast_counter()
        self.fast_counter_off()

        # Check and configure external microwave
        if self.use_ext_microwave:
            self.microwave_on_off(False)
            self.set_microwave_params(self.microwave_freq, self.microwave_power,
                                      self.use_ext_microwave)

        # initialize arrays for the plot data
        self._initialize_plots()

        # recalled saved raw data
        self.recalled_raw_data = None


    def on_deactivate(self, e):
        """ Deactivate the module properly.

        @param object e: Fysom.event object from Fysom class. A more detailed
                         explanation can be found in the method activation.
        """

        if self.getState() != 'idle' and self.getState() != 'deactivated':
            self.stop_pulsed_measurement()

        self._statusVariables['signal_start_bin'] = self.signal_start_bin
        self._statusVariables['signal_width_bin'] = self.signal_width_bin
        self._statusVariables['norm_start_bin'] = self.norm_start_bin
        self._statusVariables['norm_width_bin'] = self.norm_width_bin
        self._statusVariables['number_of_lasers'] = self.number_of_lasers
        self._statusVariables['conv_std_dev'] = self.conv_std_dev
        self._statusVariables['laser_trigger_delay_s'] = self.laser_trigger_delay_s
        self._statusVariables['fast_counter_record_length'] = self.fast_counter_record_length
        self._statusVariables['sequence_length_s'] = self.sequence_length_s
        self._statusVariables['controlled_vals'] = list(self.controlled_vals)
        self._statusVariables['fast_counter_binwidth'] = self.fast_counter_binwidth
        self._statusVariables['microwave_power'] = self.microwave_power
        self._statusVariables['microwave_freq'] = self.microwave_freq
        self._statusVariables['use_ext_microwave'] = self.use_ext_microwave
        self._statusVariables['current_channel_config_name'] = self.current_channel_config_name
        self._statusVariables['sample_rate'] = self.sample_rate
        self._statusVariables['analogue_amplitude'] = self.analogue_amplitude
        self._statusVariables['interleave_on'] = self.interleave_on
        self._statusVariables['timer_interval'] = self.timer_interval
        self._statusVariables['alternating'] = self.alternating
        self._statusVariables['show_raw_data'] = self.show_raw_data
        self._statusVariables['show_laser_index'] = self.show_laser_index

    def request_init_values(self):
        """

        @return:
        """
        self.sigMeasurementRunningUpdated.emit(False, False)
        self.sigPulserRunningUpdated.emit(False)
        self.sigExtMicrowaveRunningUpdated.emit(False)
        self.sigFastCounterSettingsUpdated.emit(self.fast_counter_binwidth,
                                                self.fast_counter_record_length)
        self.sigPulseSequenceSettingsUpdated.emit(self.controlled_vals,
                                                  self.number_of_lasers, self.sequence_length_s,
                                                  self.laser_ignore_list, self.alternating,
                                                  self.laser_trigger_delay_s)
        self.sigPulseGeneratorSettingsUpdated.emit(self.sample_rate,
                                                   self.current_channel_config_name,
                                                   self.analogue_amplitude, self.interleave_on)
        self.sigExtMicrowaveSettingsUpdated.emit(self.microwave_freq, self.microwave_power,
                                                 self.use_ext_microwave)
        self.sigLaserToShowUpdated.emit(self.show_laser_index, self.show_raw_data)
        self.sigElapsedTimeUpdated.emit(self.elapsed_time, self.elapsed_time_str)
        self.sigTimerIntervalUpdated.emit(self.timer_interval)
        self.sigAnalysisWindowsUpdated.emit(self.signal_start_bin, self.signal_width_bin,
                                            self.norm_start_bin, self.norm_width_bin)
        self.sigLoadedAssetUpdated.emit(self.loaded_asset_name)
        self.sigUploadedAssetsUpdated.emit(self._pulse_generator_device.get_uploaded_asset_names())
        self.sigSignalDataUpdated.emit(self.signal_plot_x, self.signal_plot_y, self.signal_plot_y2, self.measuring_error_plot_y, self.measuring_error_plot_y2)
        self.sigFitUpdated.emit('No Fit', self.signal_plot_x_fit, self.signal_plot_y_fit, {}, {})
        self.sigLaserDataUpdated.emit(self.laser_plot_x, self.laser_plot_y)
        return

    ############################################################################
    # Fast counter control methods
    ############################################################################
    def configure_fast_counter(self):
        """
        Configure the fast counter and updates the actually set values in the class variables.
        """
        # Check if fast counter is running and do nothing if that is the case
        if self.fast_counter_status is None:
            self.fast_counter_status = self._fast_counter_device.get_status()
        if self.fast_counter_status >= 2 or self.fast_counter_status < 0:
            return self.fast_counter_binwidth, self.fast_counter_record_length, self.number_of_lasers

        if self.fast_counter_gated:
            number_of_gates = self.number_of_lasers
        else:
            number_of_gates = 0

        actual_binwidth_s, actual_recordlength_s, actual_numofgates = self._fast_counter_device.configure(self.fast_counter_binwidth , self.fast_counter_record_length, number_of_gates)
        # use the actual parameters returned by the hardware
        self.fast_counter_binwidth = actual_binwidth_s
        self.fast_counter_record_length = actual_recordlength_s
        # update fast counter status variable
        self.fast_counter_status = self._fast_counter_device.get_status()
        return actual_binwidth_s, actual_recordlength_s, actual_numofgates

    def set_fast_counter_settings(self, bin_width_s, record_length_s):
        """

        @param bin_width_s:
        @param record_length_s:
        @return:
        """
        # get hardware constraints
        fc_constraints = self.get_fastcounter_constraints()
        # check and set bin width
        self.fast_counter_binwidth = bin_width_s
        # check and set record length
        self.fast_counter_record_length = record_length_s
        self.fast_counter_binwidth, self.fast_counter_record_length, num_of_gates = self.configure_fast_counter()
        # if self.fast_counter_gated:
        #    self.number_of_lasers = num_of_gates
        # emit update signal for master (GUI or other logic module)
        self.sigFastCounterSettingsUpdated.emit(self.fast_counter_binwidth,
                                                self.fast_counter_record_length)
        return self.fast_counter_binwidth, self.fast_counter_record_length

    def set_pulse_sequence_properties(self, controlled_vals, number_of_lasers,
                                      sequence_length_s, laser_ignore_list, is_alternating,
                                      laser_trigger_delay_s):

        if is_alternating and len(controlled_vals) != (
            number_of_lasers - len(laser_ignore_list)) / 2:
            self.log.warning('Number of controlled variable ticks ({0}) does not match the number '
                             'of laser pulses to analyze ({1}).'
                             ''.format(len(controlled_vals),
                                       (number_of_lasers - len(laser_ignore_list))/2))
        elif not is_alternating and len(controlled_vals) != (
        number_of_lasers - len(laser_ignore_list)):
            self.log.warning('Number of controlled variable ticks ({0}) does not match the number '
                             'of laser pulses to analyze ({1}).'
                             ''.format(len(controlled_vals),
                                       number_of_lasers - len(laser_ignore_list)))
        self.controlled_vals = controlled_vals
        self.number_of_lasers = number_of_lasers
        self.sequence_length_s = sequence_length_s
        self.laser_ignore_list = laser_ignore_list
        self.alternating = is_alternating
        self.laser_trigger_delay_s = laser_trigger_delay_s
        if self.fast_counter_gated:
            self.set_fast_counter_settings(self.fast_counter_binwidth,
                                           self.fast_counter_record_length)
        # emit update signal for master (GUI or other logic module)
        self.sigPulseSequenceSettingsUpdated.emit(self.controlled_vals,
                                                  self.number_of_lasers, self.sequence_length_s,
                                                  self.laser_ignore_list, self.alternating,
                                                  self.laser_trigger_delay_s)
        return self.controlled_vals, self.number_of_lasers, self.sequence_length_s, \
               self.laser_ignore_list, self.alternating, self.laser_trigger_delay_s

    def get_fastcounter_constraints(self):
        """ Request the constrains from the hardware, in order to pass them
            to the GUI if necessary.

        @return: dict where the keys in it are predefined in the interface.
        """
        return self._fast_counter_device.get_constraints()

    def fast_counter_on(self):
        """Switching on the fast counter

        @return int: error code (0:OK, -1:error)
        """
        error_code = self._fast_counter_device.start_measure()
        self.fast_counter_status = self._fast_counter_device.get_status()
        return error_code

    def fast_counter_off(self):
        """Switching off the fast counter

        @return int: error code (0:OK, -1:error)
        """
        error_code = self._fast_counter_device.stop_measure()
        self.fast_counter_status = self._fast_counter_device.get_status()
        return error_code

    def fast_counter_pause(self):
        """Switching off the fast counter

        @return int: error code (0:OK, -1:error)
        """
        error_code = self._fast_counter_device.pause_measure()
        self.fast_counter_status = self._fast_counter_device.get_status()
        return error_code

    def fast_counter_continue(self):
        """Switching off the fast counter

        @return int: error code (0:OK, -1:error)
        """
        error_code = self._fast_counter_device.continue_measure()
        self.fast_counter_status = self._fast_counter_device.get_status()
        return error_code

    ############################################################################


    ############################################################################
    # Pulse generator control methods
    ############################################################################
    def pulse_generator_on(self):
        """Switching on the pulse generator. """
        err = self._pulse_generator_device.pulser_on()
        self.sigPulserRunningUpdated.emit(True)
        return err

    def pulse_generator_off(self):
        """Switching off the pulse generator. """
        err = self._pulse_generator_device.pulser_off()
        self.sigPulserRunningUpdated.emit(False)
        return err

    def get_pulser_constraints(self):
        """ Request the constrains from the pulse generator hardware.

        @return: dict where the keys in it are predefined in the interface.
        """
        return self._pulse_generator_device.get_constraints()

    def set_pulse_generator_settings(self, sample_rate_Hz, activation_config_name, amplitude_dict, use_interleave=None):
        """

        @param sample_rate_Hz:
        @param activation_config_name:
        @param amplitude_dict:
        @param use_interleave:
        @return:
        """
        # Check if pulser is already running and do nothing if that is the case.
        pg_status, status_dict = self._pulse_generator_device.get_status()
        if pg_status > 0:
            return self.sample_rate, self.current_channel_config_name, self.analogue_amplitude, self.interleave_on

        # get hardware constraints
        pulser_constraints = self.get_pulser_constraints()

        # check and set interleave
        if use_interleave is not None:
            if self._pulse_generator_device.get_interleave() != use_interleave:
                self.interleave_on = self._pulse_generator_device.set_interleave(use_interleave)

        # check and set sample rate
        samplerate_constr = pulser_constraints['sample_rate']
        if sample_rate_Hz > samplerate_constr['max'] or sample_rate_Hz < samplerate_constr['min']:
            self.log.warning('Desired sample rate of {0:.0e} Hz not within pulse generator '
                             'constraints. Setting {1:.0e} Hz instead.'
                             ''.format(sample_rate_Hz, samplerate_constr['max']))
            sample_rate_Hz = samplerate_constr['max']
        self.sample_rate = self._pulse_generator_device.set_sample_rate(sample_rate_Hz)

        # check and set activation_config
        config_constr = pulser_constraints['activation_config']
        if activation_config_name not in config_constr:
            new_config_name = list(config_constr.keys())[0]
            self.log.warning('Desired activation config "{0}" is no part of the pulse generator '
                             'constraints. Using "{1}" instead.'
                             ''.format(activation_config_name, new_config_name))
            activation_config_name = new_config_name
        activation_config = config_constr[activation_config_name]
        if self.interleave_on:
            analog_channels_to_activate = [chnl for chnl in activation_config if 'a_ch' in chnl]
            if len(analog_channels_to_activate) != 1:
                self.log.warning('When interleave mode is used only one analog channel can be '
                                 'active in pulse generator. Falling back to an allowed activation'
                                 ' config.')
        channel_activation = self.get_active_channels()
        for chnl in channel_activation:
            if chnl in activation_config:
                channel_activation[chnl] = True
            else:
                channel_activation[chnl] = False
        new_activation_dict = self._pulse_generator_device.set_active_channels(channel_activation)
        new_activation = [chnl for chnl in new_activation_dict if new_activation_dict[chnl]]
        tmp_config_name = None
        if new_activation.sort() != activation_config.sort():
            for config_name in config_constr:
                if config_constr[config_name].sort() == new_activation:
                    tmp_config_name = config_name
                    break
        else:
            tmp_config_name = activation_config_name
        self.current_channel_config_name = tmp_config_name

        # check and set analogue amplitude dict
        amplitude_constr = pulser_constraints['a_ch_amplitude']
        for chnl in amplitude_dict:
            if amplitude_dict[chnl] > amplitude_constr['max'] or amplitude_dict[chnl] < amplitude_constr['min']:
                self.log.error('Desired analogue voltage of {0} V for channel "{1}" is not within '
                               'pulse generator constraints. Using min voltage {2} V instead to '
                               'avoid damage.'
                               ''.format(amplitude_dict[chnl], chnl, amplitude_constr['min']))
                amplitude_dict[chnl] = amplitude_constr['min']
        self.analogue_amplitude, dummy = self._pulse_generator_device.set_analog_level(amplitude=amplitude_dict)
        # emit update signal for master (GUI or other logic module)
        self.sigPulseGeneratorSettingsUpdated.emit(self.sample_rate,
                                                   self.current_channel_config_name,
                                                   self.analogue_amplitude, self.interleave_on)

        return self.sample_rate, self.current_channel_config_name, self.analogue_amplitude, self.interleave_on

    def get_active_channels(self):
        """ Get the currently active channels from the pulse generator hardware.

        @return dict: dictionary with keys being the channel string generic
                      names and items being boolean values.

        Additionally the variables which hold this values are updated in the
        logic.
        """
        active_channels = self._pulse_generator_device.get_active_channels()
        return active_channels

    def clear_pulser(self):
        """ Delete all loaded files in the device's current memory. """
        self.pulse_generator_off()
        err = self._pulse_generator_device.clear_all()
        self.loaded_asset_name = None
        self.sigLoadedAssetUpdated.emit(self.loaded_asset_name)
        return err

    def get_interleave(self):
        """ Get the interleave state.

        @return bool, state of the interleave, True=Interleave On, False=OFF
        """
        return self._pulse_generator_device.get_interleave()

    def upload_asset(self, asset_name):
        """ Upload an already sampled Ensemble or Sequence object to the device.
            Does NOT load it into channels.

        @param asset_name: string, name of the ensemble/sequence to upload
        """
        err = self._pulse_generator_device.upload_asset(asset_name)
        uploaded_assets = self._pulse_generator_device.get_uploaded_asset_names()
        self.sigUploadAssetComplete.emit(asset_name)
        self.sigUploadedAssetsUpdated.emit(uploaded_assets)
        return err

    def has_sequence_mode(self):
        """ Retrieve from the hardware, whether sequence mode is present or not.

        @return bool: Sequence mode present = True, no sequence mode = False
        """
        return self._pulse_generator_device.has_sequence_mode()

    def load_asset(self, asset_name, load_dict={}):
        """ Loads a sequence or waveform to the specified channel of the pulsing device.
        Emmits a signal that the current sequence/ensemble (asset) has changed.

        @param Object asset_name: The name of the asset to be loaded
        @param dict load_dict:  a dictionary with keys being one of the available channel numbers
                                and items being the name of the already sampled waveform/sequence
                                files. Examples:
                                    {1: rabi_Ch1, 2: rabi_Ch2}
                                    {1: rabi_Ch2, 2: rabi_Ch1}
                                This parameter is optional. If an empty dict is given then the
                                channel association should be invoked from the sequence generation,
                                i.e. the filename appendix (_Ch1, _Ch2 etc.). Note that is not in
                                general an ambigous procedure!

        @return int: error code (0:OK, -1:error)
        """
        # stop the pulser hardware output if it is running
        self.pulse_generator_off()
        # load asset in channels
        err = self._pulse_generator_device.load_asset(asset_name, load_dict)
        # set the loaded_asset_name variable.
        self.loaded_asset_name = self._pulse_generator_device.get_loaded_asset()
        self.sigLoadedAssetUpdated.emit(self.loaded_asset_name)
        return err

    def direct_write_ensemble(self, ensemble_name, analog_samples, digital_samples):
        """

        @param ensemble_name:
        @param analog_samples:
        @param digital_samples:
        @return:
        """
        err = self._pulse_generator_device.direct_write_ensemble(ensemble_name,
                                                                 analog_samples, digital_samples)
        uploaded_assets = self._pulse_generator_device.get_uploaded_asset_names()
        self.sigUploadAssetComplete.emit(ensemble_name)
        self.sigUploadedAssetsUpdated.emit(uploaded_assets)
        return err

    def direct_write_sequence(self, sequence_name, sequence_params):
        """

        @param sequence_name:
        @param sequence_params:
        @return:
        """
        err = self._pulse_generator_device.direct_write_sequence(sequence_name, sequence_params)
        uploaded_assets = self._pulse_generator_device.get_uploaded_asset_names()
        self.sigUploadAssetComplete.emit(sequence_name)
        self.sigUploadedAssetsUpdated.emit(uploaded_assets)
        return err

    ############################################################################

    ############################################################################
    # External microwave control methods
    ############################################################################
    def microwave_on_off(self, switch_on):
        """

        @param switch_on:
        @return:
        """
        if switch_on:
            self._mycrowave_source_device.on()
            self.sigExtMicrowaveRunningUpdated.emit(True)
        else:
            self._mycrowave_source_device.off()
            self.sigExtMicrowaveRunningUpdated.emit(False)
        return

    def set_microwave_params(self, frequency=None, power=None, use_ext_mw=None):
        if frequency is not None:
            self.microwave_freq = frequency
        if power is not None:
            self.microwave_power = power
        if use_ext_mw is not None:
            self.use_ext_microwave = use_ext_mw
        if self.use_ext_microwave:
            self._mycrowave_source_device.set_cw(freq=frequency, power=power)
        self.sigExtMicrowaveSettingsUpdated.emit(self.microwave_freq, self.microwave_power,
                                                 self.use_ext_microwave)
        return

    ############################################################################


    def start_pulsed_measurement(self, stashed_raw_data_tag=None):
        """Start the analysis thread. """
        #FIXME: Describe the idea of how the measurement is intended to be run
        #       and how the used thread principle was used in this method (or
        #       will be use in another method).
        self.sigMeasurementRunningUpdated.emit(True, False)
        if stashed_raw_data_tag == '':
            stashed_raw_data_tag = None
        with self.threadlock:
            if self.getState() == 'idle':
                self.lock()
                self.elapsed_time = 0.0
                self.elapsed_time_str = '00:00:00:00'
                self.sigElapsedTimeUpdated.emit(self.elapsed_time, self.elapsed_time_str)
                # initialize plots
                self._initialize_plots()

                # recall stashed raw data
                if stashed_raw_data_tag is None:
                    self.recalled_raw_data = None
                elif stashed_raw_data_tag in self.saved_raw_data:
                    self.recalled_raw_data = self.saved_raw_data[stashed_raw_data_tag]
                    self.log.info('Starting pulsed measurement with stashed raw data "{0}".'
                                  ''.format(stashed_raw_data_tag))
                else:
                    self.recalled_raw_data = None

                # start microwave generator
                if self.use_ext_microwave:
                    self.microwave_on_off(True)

                # start fast counter
                self.fast_counter_on()
                # start pulse generator
                self.pulse_generator_on()

                self.start_time = time.time()

                # set analysis_timer
                if self.timer_interval > 0:
                    self.analysis_timer = QtCore.QTimer()
                    self.analysis_timer.setSingleShot(False)
                    self.analysis_timer.setInterval(int(1000. * self.timer_interval))
                    self.analysis_timer.timeout.connect(self._pulsed_analysis_loop, QtCore.Qt.QueuedConnection)
                    self.analysis_timer.start()
                else:
                    self.analysis_timer = None
        return

    def _pulsed_analysis_loop(self):
        """ Acquires laser pulses from fast counter,
            calculates fluorescence signal and creates plots.
        """
        with self.threadlock:
            if self.getState() == 'locked':
                # calculate analysis windows
                sig_start = self.signal_start_bin
                sig_end = self.signal_start_bin + self.signal_width_bin
                norm_start = self.norm_start_bin
                norm_end = self.norm_start_bin + self.norm_width_bin

                # get raw data from fast counter
                fc_data = netobtain(self._fast_counter_device.get_data_trace())

                # add old raw data from previous measurements if necessary
                if self.recalled_raw_data is not None:
                    self.log.info('Found old saved raw data. Sum of timebins: {0}'
                                  ''.format(np.sum(self.recalled_raw_data)))
                    if np.sum(fc_data) < 1.0:
                        self.log.warning('Only zeros received from fast counter!\n'
                                         'Only using old raw data.')
                        self.raw_data = self.recalled_raw_data
                    elif self.recalled_raw_data.shape == fc_data.shape:
                        self.log.debug('Saved raw data has same shape as current data.')
                        self.raw_data = self.recalled_raw_data + fc_data
                    else:
                        self.log.warning('Saved raw data has not the same shape as current data.\n'
                                         'Did NOT add old raw data to current timetrace.')
                        self.raw_data = fc_data
                elif np.sum(fc_data) < 1.0:
                    self.log.warning('Only zeros received from fast counter!')
                    self.raw_data = np.zeros(fc_data.shape, dtype=int)
                else:
                    self.raw_data = fc_data

                # extract laser pulses from raw data
                if self.fast_counter_gated:
                    self.laser_data = self._pulse_extraction_logic.gated_extraction(self.raw_data,
                                                                                    self.conv_std_dev)
                else:
<<<<<<< HEAD
                    return_dict = self._pulse_extraction_logic.ungated_extraction(self.raw_data,
                                                                                  self.conv_std_dev,
                                                                                  self.number_of_lasers)
                    self.laser_data = return_dict['laser_arr_y']

                # analyze pulses and get data points for signal plot
                tmp_signal, tmp_error = self._pulse_analysis_logic.analyze_data(self.laser_data,
                                                                                norm_start, norm_end,
                                                                                sig_start, sig_end)
=======
                    self.laser_data = self._pulse_extraction_logic.ungated_extraction(self.raw_data,
                                                                                      self.conv_std_dev,
                                                                                      self.number_of_lasers)

                # analyze pulses and get data points for signal plot. Also check if extraction
                # worked (non-zero array returned).
                if np.sum(self.laser_data) < 1:
                    tmp_signal = np.zeros(self.laser_data.shape[0])
                    tmp_error = np.zeros(self.laser_data.shape[0])
                else:
                    tmp_signal, tmp_error = self._pulse_analysis_logic.analyze_data(self.laser_data,
                                                                                    norm_start,
                                                                                    norm_end,
                                                                                    sig_start,
                                                                                    sig_end)
>>>>>>> 4921d28c
                # exclude laser pulses to ignore
                if len(self.laser_ignore_list) > 0:
                    ignore_indices = self.laser_ignore_list
                    if -1 in ignore_indices:
                        ignore_indices[ignore_indices.index(-1)] = len(ignore_indices) - 1
                    tmp_signal = np.delete(tmp_signal, ignore_indices)
                    tmp_error = np.delete(tmp_error, ignore_indices)
                # order data according to alternating flag
                if self.alternating:
                    self.signal_plot_y = tmp_signal[::2]
                    self.signal_plot_y2 = tmp_signal[1::2]
                    self.measuring_error_plot_y = tmp_error[::2]
                    self.measuring_error_plot_y2 = tmp_error[1::2]
                else:
                    self.signal_plot_y = tmp_signal
                    self.measuring_error_plot_y = tmp_error

                # set laser to show
                self.set_laser_to_show(self.show_laser_index, self.show_raw_data)

            # recalculate time
            self.elapsed_time = time.time() - self.start_time
            self.elapsed_time_str = ''
            self.elapsed_time_str += str(int(self.elapsed_time)//86400).zfill(2) + ':' # days
            self.elapsed_time_str += str((int(self.elapsed_time)//3600) % 24).zfill(2) + ':' # hours
            self.elapsed_time_str += str((int(self.elapsed_time)//60) % 60).zfill(2) + ':' # minutes
            self.elapsed_time_str += str(int(self.elapsed_time) % 60).zfill(2) # seconds

            # emit signals
            self.sigElapsedTimeUpdated.emit(self.elapsed_time, self.elapsed_time_str)
            self.sigSignalDataUpdated.emit(self.signal_plot_x, self.signal_plot_y,
                                           self.signal_plot_y2, self.measuring_error_plot_y,
                                           self.measuring_error_plot_y2)
            return

    def set_laser_to_show(self, laser_index, show_raw_data):
        """

        @param laser_index:
        @param show_raw_data:
        @return:
        """
        self.show_raw_data = show_raw_data
        self.show_laser_index = laser_index
        if show_raw_data:
            if self.fast_counter_gated:
                if laser_index > 0:
                    self.laser_plot_y = self.raw_data[laser_index - 1]
                else:
                    self.laser_plot_y = np.sum(self.raw_data, 0)
            else:
                self.laser_plot_y = self.raw_data
        else:
            if laser_index > 0:
                self.laser_plot_y = self.laser_data[laser_index - 1]
            else:
                self.laser_plot_y = np.sum(self.laser_data, 0)

        self.laser_plot_x = np.arange(1, len(self.laser_plot_y) + 1)

        self.sigLaserToShowUpdated.emit(self.show_laser_index, self.show_raw_data)
        self.sigLaserDataUpdated.emit(self.laser_plot_x, self.laser_plot_y)
        return self.laser_plot_x, self.laser_plot_y

    def stop_pulsed_measurement(self, stash_raw_data_tag=None):
        """ Stop the measurement
          @return int: error code (0:OK, -1:error)
        """
        if stash_raw_data_tag == '':
            stash_raw_data_tag = None
        with self.threadlock:
            if self.getState() == 'locked':
                #stopping and disconnecting the timer
                if self.analysis_timer is not None:
                    self.analysis_timer.stop()
                    self.analysis_timer.timeout.disconnect()
                    self.analysis_timer = None

                self.fast_counter_off()
                self.pulse_generator_off()
                if self.use_ext_microwave:
                    self.microwave_on_off(False)

                # save raw data if requested
                if stash_raw_data_tag is not None:
                    self.log.info('sum of raw data with tag "{0}" to be saved for next measurement:'
                                  ' {1}'.format(stash_raw_data_tag, np.sum(self.raw_data.copy())))
                    self.saved_raw_data[stash_raw_data_tag] = self.raw_data.copy()
                self.recalled_raw_data = None

                self.unlock()
                self.sigMeasurementRunningUpdated.emit(False, False)
        return

    def pause_pulsed_measurement(self):
        """ Pauses the measurement
          @return int: error code (0:OK, -1:error)
        """
        with self.threadlock:
            if self.getState() == 'locked':
                #pausing the timer
                if self.analysis_timer is not None:
                    self.analysis_timer.stop()

                self.fast_counter_pause()
                self.pulse_generator_off()
                if self.use_ext_microwave:
                    self.microwave_on_off(False)

                self.sigMeasurementRunningUpdated.emit(True, True)
        return 0

    def continue_pulsed_measurement(self):
        """ Continues the measurement
          @return int: error code (0:OK, -1:error)
        """
        with self.threadlock:
            if self.getState() == 'locked':
                if self.use_ext_microwave:
                    self.microwave_on_off(True)
                self.fast_counter_continue()
                self.pulse_generator_on()

                #unpausing the timer
                if self.analysis_timer is not None:
                    self.analysis_timer.start()

                self.sigMeasurementRunningUpdated.emit(True, False)
        return 0

    def set_timer_interval(self, interval):
        """ Change the interval of the timer

        @param int interval: Interval of the timer in s

        """
        with self.threadlock:
            self.timer_interval = interval
            if self.analysis_timer is not None:
                if self.timer_interval > 0:
                    self.analysis_timer.setInterval(int(1000. * self.timer_interval))
                else:
                    self.analysis_timer = None
            self.sigTimerIntervalUpdated.emit(self.timer_interval)
        return

    def manually_pull_data(self):
        """ Analyse and display the data
        """
        if self.getState() == 'locked':
            self._pulsed_analysis_loop()
        return

    def set_analysis_windows(self, signal_start_bin, signal_width_bins, norm_start_bin,
                             norm_width_bins):
        """

        @param signal_start_bin:
        @param signal_width_bins:
        @param norm_start_bin:
        @param norm_width_bins:
        @return:
        """
        with self.threadlock:
            self.signal_start_bin = signal_start_bin
            self.signal_width_bin = signal_width_bins
            self.norm_start_bin = norm_start_bin
            self.norm_width_bin = norm_width_bins
            self.sigAnalysisWindowsUpdated.emit(signal_start_bin, signal_width_bins, norm_start_bin,
                                                norm_width_bins)
        return signal_start_bin, signal_width_bins, norm_start_bin, norm_width_bins

    def analysis_method_changed(self, gaussfilt_std_dev):
        """

        @param gaussfilt_std_dev:
        @return:
        """
        with self.threadlock:
            self.conv_std_dev = gaussfilt_std_dev
            self.sigAnalysisMethodUpdated.emit(self.conv_std_dev)
        return

    def _initialize_plots(self):
        """
        Initializing the signal, error and laser plot data.
        """
        self.signal_plot_x = self.controlled_vals
        self.signal_plot_y = np.zeros(len(self.controlled_vals))
        self.signal_plot_y2 = np.zeros(len(self.controlled_vals))
        self.measuring_error_plot_y = np.zeros(len(self.controlled_vals), dtype=float)
        self.measuring_error_plot_y2 = np.zeros(len(self.controlled_vals), dtype=float)
        number_of_bins = int(self.fast_counter_record_length / self.fast_counter_binwidth)
        self.laser_plot_x = np.arange(1, number_of_bins + 1, dtype=int)
        self.laser_plot_y = np.zeros(number_of_bins, dtype=int)

        self.sigSignalDataUpdated.emit(self.signal_plot_x, self.signal_plot_y, self.signal_plot_y2,
                                       self.measuring_error_plot_y, self.measuring_error_plot_y2)
        self.sigLaserDataUpdated.emit(self.laser_plot_x, self.laser_plot_y)
        return

    def save_measurement_data(self, controlled_val_unit='a.u.', tag=None):
        #####################################################################
        ####                Save extracted laser pulses                  ####
        #####################################################################
        filepath = self._save_logic.get_path_for_module(module_name='PulsedMeasurement')
        timestamp = datetime.datetime.now()

        if tag is not None and len(tag) > 0:
            filelabel = tag + '_laser_pulses'
        else:
            filelabel = 'laser_pulses'
        # prepare the data in a dict or in an OrderedDict:
        data = OrderedDict()
        data['Signal (counts)'] = self.laser_data.transpose()
        # write the parameters:
        parameters = OrderedDict()
        parameters['Bin size (s)'] = self.fast_counter_binwidth
        parameters['laser length (s)'] = self.fast_counter_binwidth * self.laser_plot_x.size

        self._save_logic.save_data(data, filepath, parameters=parameters, filelabel=filelabel,
                                   timestamp=timestamp, as_text=True, precision=':.6e')

        #####################################################################
        ####                Save measurement data                        ####
        #####################################################################
        if tag is not None and len(tag) > 0:
            filelabel = tag + '_pulsed_measurement'
        else:
            filelabel = 'pulsed_measurement'

        # prepare the data in a dict or in an OrderedDict:
        data = OrderedDict()
        if self.alternating:
            data_array = np.zeros([3,len(self.signal_plot_x)], dtype=float)
            data_array[0, :] = self.signal_plot_x
            data_array[1, :] = self.signal_plot_y
            data_array[2, :] = self.signal_plot_y2
            data['Controlled variable (' + controlled_val_unit + '), Signal (norm.), Signal2 (norm.)'] = data_array.transpose()
        else:
            data_array = np.zeros([2, len(self.signal_plot_x)], dtype=float)
            data_array[0, :] = self.signal_plot_x
            data_array[1, :] = self.signal_plot_y
            data['Controlled variable (' + controlled_val_unit + '), Signal (norm.)'] = data_array.transpose()

        # write the parameters:
        parameters = OrderedDict()
        parameters['Bin size (s)'] = self.fast_counter_binwidth
        parameters['Number of laser pulses'] = self.number_of_lasers
        parameters['Signal start (bin)'] = self.signal_start_bin
        parameters['Signal width (bins)'] = self.signal_width_bin
        parameters['Normalization start (bin)'] = self.norm_start_bin
        parameters['Normalization width (bins)'] = self.norm_width_bin
        parameters['Standard deviation of gaussian convolution'] = self.conv_std_dev
        # Prepare the figure to save as a "data thumbnail"
        plt.style.use(self._save_logic.mpl_qd_style)
        fig, ax1 = plt.subplots()
        ax1.plot(self.signal_plot_x, self.signal_plot_y)
        if self.alternating:
            ax1.plot(self.signal_plot_x, self.signal_plot_y2)
        ax1.set_xlabel('controlled variable (' + controlled_val_unit + ')')
        ax1.set_ylabel('norm. sig (a.u.)')
        # ax1.set_xlim(self.plot_domain)
        # ax1.set_ylim(self.plot_range)
        fig.tight_layout()

        self._save_logic.save_data(data, filepath, parameters=parameters, filelabel=filelabel,
                                   timestamp=timestamp, as_text=True, plotfig=fig,
                                   precision=':.6e')
        plt.close(fig)

        #####################################################################
        ####                Save raw data timetrace                      ####
        #####################################################################
        if tag is not None and len(tag) > 0:
            filelabel = tag + '_raw_timetrace'
        else:
            filelabel = 'raw_timetrace'

        # prepare the data in a dict or in an OrderedDict:
        data = OrderedDict()
        data['Signal (counts)'] = self.raw_data.transpose()
        # write the parameters:
        parameters = OrderedDict()
        parameters['Is counter gated?'] = self.fast_counter_gated
        parameters['Is alternating?'] = self.alternating
        parameters['Bin size (s)'] = self.fast_counter_binwidth
        parameters['Number of laser pulses'] = self.number_of_lasers
        parameters['laser length (s)'] = self.fast_counter_binwidth * self.laser_plot_x.size
        parameters['Controlled variable start'] = self.controlled_vals[0]
        parameters['Controlled variable increment'] = (self.controlled_vals[-1] -
                                                     self.controlled_vals[0]) / (
                                                    len(self.controlled_vals) - 1)

        self._save_logic.save_data(data, filepath, parameters=parameters, filelabel=filelabel,
                                   timestamp=timestamp, as_text=True, precision=':.6e')
        return

    def compute_fft(self):
        """ Computing the fourier transform of the data.

        @return tuple (fft_x, fft_y):
                    fft_x: the frequencies for the FT
                    fft_y: the FT spectrum

        Pay attention that the return values of the FT have only half of the
        entries compared to the used signal input.

        In general, a window function should be applied to the time domain data
        before calculating the FT, to reduce spectral leakage. The Hann window
        for instance is almost never a bad choice. Use it like:
            y_ft = np.fft.fft(y_signal * np.hanning(len(y_signal)))

        Keep always in mind the relation for the Fourier transform:
            T = delta_t * N_samples
        where delta_t is the distance between the time points and N_samples are
        the amount of points in the time domain. Consequently the sample rate is
            f_samplerate = T / N_samples

        Keep in mind that the FT returns value from 0 to f_samplerate, or
        equivalently -f_samplerate/2 to f_samplerate/2.


        """
        # Make a baseline correction to avoid a constant offset near zero
        # frequencies:
        mean_y = sum(self.signal_plot_y) / len(self.signal_plot_y)
        corrected_y = self.signal_plot_y - mean_y

        # The absolute values contain the fourier transformed y values
        fft_y = np.abs(np.fft.fft(corrected_y))

        # Due to the sampling theorem you can only identify frequencies at half
        # of the sample rate, therefore the FT contains an almost symmetric
        # spectrum (the asymmetry results from aliasing effects). Therefore take
        # the half of the values for the display.
        middle = int((len(corrected_y)+1)//2)

        # sample spacing of x_axis, if x is a time axis than it corresponds to a
        # timestep:
        x_spacing = np.round(self.signal_plot_x[-1] - self.signal_plot_x[-2], 12)

        # use the helper function of numpy to calculate the x_values for the
        # fourier space. That function will handle an occuring devision by 0:
        fft_x = np.fft.fftfreq(len(corrected_y), d=x_spacing)

        return abs(fft_x[:middle]), fft_y[:middle]

    def get_fit_functions(self):
        """Giving the available fit functions

        @return list of strings with all available fit functions

        """
        return ['No Fit', 'Sine', 'Cos_FixedPhase', 'Lorentian (neg)' , 'Lorentian (pos)', 'N14',
                'N15', 'Stretched Exponential', 'Exponential', 'XY8']


    def do_fit(self, fit_function, x_data=None, y_data=None,
               fit_granularity_fact=10):
        """Performs the chosen fit on the measured data.

        @param string fit_function: name of the chosen fit function

        @return float array pulsed_fit_x: Array containing the x-values of the fit
        @return float array pulsed_fit_y: Array containing the y-values of the fit
        @return str array pulsed_fit_result: String containing the fit parameters displayed in a nice form
        @return dict param_dict: a dictionary containing the fit result
        """

        # compute x-axis for fit:
        if x_data is None:
            x_data = self.signal_plot_x

        if y_data is None:
            y_data = self.signal_plot_y

        num_fit_points = int(fit_granularity_fact*len(x_data))
        pulsed_fit_x = np.linspace(start=x_data[0], stop=x_data[-1], num=num_fit_points)
        result = None

        # set the keyword arguments, which will be passed to the fit.
        kwargs = {'x_axis': x_data,
                  'data': y_data,
                  'add_params': None}

        param_dict = OrderedDict()

        if fit_function == 'No Fit':
            pulsed_fit_y = np.zeros(len(pulsed_fit_x), dtype=float)

        elif fit_function in ('Sine', 'Cos_FixedPhase'):
            update_dict = {}
            if fit_function == 'Cos_FixedPhase':
                # set some custom defined constraints for this module and for
                # this fit:
                update_dict['phase'] = {'vary': False, 'value': np.pi/2.}
                # update_dict['amplitude'] = {'min': 0.0}

                # add to the keywords dictionary
                kwargs['add_params'] = update_dict

            result = self._fit_logic.make_sineoffset_fit(**kwargs)
            sine, params = self._fit_logic.make_sineoffset_model()
            pulsed_fit_y = sine.eval(x=pulsed_fit_x, params=result.params)

            param_dict['Contrast'] = {'value': np.abs(2*result.params['amplitude'].value*100),
                                      'error': np.abs(2 * result.params['amplitude'].stderr*100),
                                      'unit' : '%'}
            param_dict['Frequency'] = {'value': result.params['frequency'].value,
                                       'error': result.params['frequency'].stderr,
                                       'unit' : 'Hz'}

            # use proper error propagation formula:
            error_per = 1/(result.params['frequency'].value)**2
            error_per = error_per * result.params['frequency'].stderr

            param_dict['Period'] = {'value': 1/result.params['frequency'].value,
                                    'error': error_per,
                                    'unit' : 's'}
            param_dict['Phase'] = {'value': result.params['phase'].value/np.pi *180,
                                   'error': result.params['phase'].stderr/np.pi *180,
                                   'unit' : '°'}
            param_dict['Offset'] = {'value': result.params['offset'].value,
                                    'error': result.params['offset'].stderr,
                                    'unit' : 'norm. signal'}

        elif fit_function == 'Lorentian (neg)':

            result = self._fit_logic.make_lorentzoffsetdip_fit(**kwargs)
            lorentzian, params = self._fit_logic.make_lorentzoffset_model()
            pulsed_fit_y = lorentzian.eval(x=pulsed_fit_x, params=result.params)

            param_dict['Minimum'] = {'value': result.params['center'].value,
                                     'error': result.params['center'].stderr,
                                     'unit' : 's'}
            param_dict['Linewidth'] = {'value': result.params['fwhm'].value,
                                       'error': result.params['fwhm'].stderr,
                                       'unit' : 's'}

            cont = result.params['amplitude'].value
            cont = cont/(-1*np.pi*result.params['sigma'].value*result.params['offset'].value)

            # use gaussian error propagation for error calculation:
            cont_err = np.sqrt(
                  (cont / result.params['amplitude'].value * result.params['amplitude'].stderr)**2
                + (cont / result.params['sigma'].value * result.params['sigma'].stderr)**2
                + (cont / result.params['offset'].value * result.params['offset'].stderr)**2)

            param_dict['Contrast'] = {'value': cont*100,
                                      'error': cont_err*100,
                                      'unit' : '%'}


        elif fit_function == 'Lorentian (pos)':

            result = self._fit_logic.make_lorentzoffsetpeak_fit(**kwargs)
            lorentzian, params = self._fit_logic.make_lorentzoffset_model()
            pulsed_fit_y = lorentzian.eval(x=pulsed_fit_x, params=result.params)

            param_dict['Maximum'] = {'value': result.params['center'].value,
                                     'error': result.params['center'].stderr,
                                     'unit' : 's'}
            param_dict['Linewidth'] = {'value': result.params['fwhm'].value,
                                       'error': result.params['fwhm'].stderr,
                                       'unit' : 's'}

            cont = result.params['amplitude'].value
            cont = cont/(-1*np.pi*result.params['sigma'].value*result.params['offset'].value)
            param_dict['Contrast'] = {'value': cont*100,
                                      'unit' : '%'}

        elif fit_function == 'N14':

            result = self._fit_logic.make_N14_fit(**kwargs)
            fitted_function, params = self._fit_logic.make_multiplelorentzoffset_model(no_of_functions=3)
            pulsed_fit_y = fitted_function.eval(x=pulsed_fit_x, params=result.params)

            param_dict['Freq. 0'] = {'value': result.params['l0_center'].value,
                                     'error': result.params['0_center'].stderr,
                                     'unit' : 'Hz'}
            param_dict['Freq. 1'] = {'value': result.params['l1_center'].value,
                                     'error': result.params['l1_center'].stderr,
                                     'unit' : 'Hz'}
            param_dict['Freq. 2'] = {'value': result.params['l2_center'].value,
                                     'error': result.params['l2_center'].stderr,
                                     'unit' : 'Hz'}

            cont0 = result.params['l0_amplitude'].value
            cont0 = cont0/(-1*np.pi*result.params['l0_sigma'].value*result.params['offset'].value)

            # use gaussian error propagation for error calculation:
            cont0_err = np.sqrt(
                  (cont0 / result.params['l0_amplitude'].value * result.params['l0_amplitude'].stderr) ** 2
                + (cont0 / result.params['l0_sigma'].value * result.params['l0_sigma'].stderr) ** 2
                + (cont0 / result.params['offset'].value * result.params['offset'].stderr) ** 2)

            param_dict['Contrast 0'] = {'value': cont0*100,
                                        'error': cont0_err*100,
                                        'unit' : '%'}

            cont1 = result.params['l1_amplitude'].value
            cont1 = cont1/(-1*np.pi*result.params['l1_sigma'].value*result.params['offset'].value)

            # use gaussian error propagation for error calculation:
            cont1_err = np.sqrt(
                  (cont1 / result.params['l1_amplitude'].value * result.params['l1_amplitude'].stderr) ** 2
                + (cont1 / result.params['l1_sigma'].value * result.params['l1_sigma'].stderr) ** 2
                + (cont1 / result.params['offset'].value * result.params['offset'].stderr) ** 2)

            param_dict['Contrast 1'] = {'value': cont1*100,
                                        'error': cont1_err*100,
                                        'unit' : '%'}

            cont2 = result.params['l2_amplitude'].value
            cont2 = cont2/(-1*np.pi*result.params['l2_sigma'].value*result.params['offset'].value)

            # use gaussian error propagation for error calculation:
            cont2_err = np.sqrt(
                  (cont2 / result.params['l2_amplitude'].value * result.params['l2_amplitude'].stderr) ** 2
                + (cont2 / result.params['l2_sigma'].value * result.params['l2_sigma'].stderr) ** 2
                + (cont2 / result.params['offset'].value * result.params['offset'].stderr) ** 2)

            param_dict['Contrast 2'] = {'value': cont2*100,
                                        'error': cont2_err*100,
                                        'unit' : '%'}

        elif fit_function =='N15':

            result = self._fit_logic.make_N15_fit(**kwargs)
            fitted_function, params = self._fit_logic.make_multiplelorentzoffset_model(no_of_functions=2)
            pulsed_fit_y = fitted_function.eval(x=pulsed_fit_x, params=result.params)

            param_dict['Freq. 0'] = {'value': result.params['l0_center'].value,
                                     'error': result.params['l0_center'].stderr,
                                     'unit' : 'Hz'}
            param_dict['Freq. 1'] = {'value': result.params['l1_center'].value,
                                     'error': result.params['l1_center'].stderr,
                                     'unit' : 'Hz'}

            cont0 = result.params['l0_amplitude'].value
            cont0 = cont0/(-1*np.pi*result.params['l0_sigma'].value*result.params['offset'].value)

            # use gaussian error propagation for error calculation:
            cont0_err = np.sqrt(
                  (cont0 / result.params['l0_amplitude'].value * result.params['l0_amplitude'].stderr) ** 2
                + (cont0 / result.params['l0_sigma'].value * result.params['l0_sigma'].stderr) ** 2
                + (cont0 / result.params['offset'].value * result.params['offset'].stderr) ** 2)

            param_dict['Contrast 0'] = {'value': cont0*100,
                                        'error': cont0_err*100,
                                        'unit' : '%'}

            cont1 = result.params['l1_amplitude'].value
            cont1 = cont1/(-1*np.pi*result.params['l1_sigma'].value*result.params['offset'].value)

            # use gaussian error propagation for error calculation:
            cont1_err = np.sqrt(
                  (cont1 / result.params['l1_amplitude'].value * result.params['l1_amplitude'].stderr) ** 2
                + (cont1 / result.params['l1_sigma'].value * result.params['l1_sigma'].stderr) ** 2
                + (cont1 / result.params['offset'].value * result.params['offset'].stderr) ** 2)

            param_dict['Contrast 1'] = {'value': cont1*100,
                                        'error': cont1_err*100,
                                        'unit' : '%'}

        elif fit_function == 'Stretched Exponential':
            self.log.warning('Stretched Exponential not yet implemented.')
            pulsed_fit_x = np.array([])
            pulsed_fit_y = np.array([])

        elif fit_function == 'Exponential':
            self.log.warning('Exponential not yet implemented.')
            pulsed_fit_x = np.array([])
            pulsed_fit_y = np.array([])

        elif fit_function == 'XY8':
            self.log.warning('XY8 not yet implemented')
            pulsed_fit_x = np.array([])
            pulsed_fit_y = np.array([])
        else:
            self.log.warning('The Fit Function "{0}" is not implemented to '
                    'be used in the Pulsed Measurement Logic. Correct that! '
                    'Fit Call will be skipped and Fit Function will be set '
                    'to "No Fit".'.format(fit_function))
            pulsed_fit_x = np.array([])
            pulsed_fit_y = np.array([])

        self.signal_plot_x_fit = pulsed_fit_x
        self.signal_plot_y_fit = pulsed_fit_y

        self.sigFitUpdated.emit(fit_function, self.signal_plot_x_fit, self.signal_plot_y_fit,
                                param_dict, result)

        return pulsed_fit_x, pulsed_fit_y, param_dict, result<|MERGE_RESOLUTION|>--- conflicted
+++ resolved
@@ -771,21 +771,10 @@
                     self.laser_data = self._pulse_extraction_logic.gated_extraction(self.raw_data,
                                                                                     self.conv_std_dev)
                 else:
-<<<<<<< HEAD
                     return_dict = self._pulse_extraction_logic.ungated_extraction(self.raw_data,
-                                                                                  self.conv_std_dev,
-                                                                                  self.number_of_lasers)
-                    self.laser_data = return_dict['laser_arr_y']
-
-                # analyze pulses and get data points for signal plot
-                tmp_signal, tmp_error = self._pulse_analysis_logic.analyze_data(self.laser_data,
-                                                                                norm_start, norm_end,
-                                                                                sig_start, sig_end)
-=======
-                    self.laser_data = self._pulse_extraction_logic.ungated_extraction(self.raw_data,
                                                                                       self.conv_std_dev,
                                                                                       self.number_of_lasers)
-
+                    self.laser_data = return_dict['laser_arr_y']
                 # analyze pulses and get data points for signal plot. Also check if extraction
                 # worked (non-zero array returned).
                 if np.sum(self.laser_data) < 1:
@@ -797,7 +786,6 @@
                                                                                     norm_end,
                                                                                     sig_start,
                                                                                     sig_end)
->>>>>>> 4921d28c
                 # exclude laser pulses to ignore
                 if len(self.laser_ignore_list) > 0:
                     ignore_indices = self.laser_ignore_list
