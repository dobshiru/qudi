# Changelog {#changelog}

## Pre-release

Changes/New features:

* Cleanup/Improvement/Debug of POI manager (logic and GUI)
* New POI manager tool _POI selector_ which allows adding of new POIs by clicking inside the scan 
image
* Added an optional POI nametag to the POI manager. If you give this property a string value, all 
new POIs will be named after this tag together with a consecutive integer index.
* If using the POI manager, the currently selected active POI name will be added to savelogic as 
global parameter. All saved data files will include this POI name in the header.
* bug fix to how the flags are set for AWG70k
* New POI automatic search tool added. If you click on the 'Auto POIs' tool button, POIs will be 
automatically added in your scan image. This makes fluorescent emitter selections much faster and
more accurately.
* Replaced the old `pg.PlotWidget` subclass `PlotWidgetModified` with new subclasses 
`ScanPlotWidget`, `ScanViewBox` (`pg.ViewBox`) and `ScanImageItem` (`pg.ImageItem`) to handle 
coordinate transformations upon mouse click/drag and zooming internally. Also integrates the 
draggable crosshair into the PlotWidget. This reduces code and improves readability in GUI modules.
* Introduced blink correction filter to confocal and poimanager scan images (toggle in "view" menu). 
Purely for displaying purposes; raw data is not affected by this filter.
* Add `scan_blink_correction` filter to `core.utils.filters`
* exposed the sequencegenerator-functions analyze_sequence and analyze_ensemble to be accessible via pulsedmaster
* analyze functions can be called either with the appropriate objects or with the object name
* while sampling a sequence, the ensembles are only sampled if they weren't already sampled before
* Add `natural_sort` utility function to `core.util.helpers`
* Bug fix to the gated extractor: now all the function parameters are loaded
* Added a hardware file for power supply Keysight E3631A with a process control interface
* Updated powermeter PM100D module to add ProcessInterface and wavelength support
* Added two interfuses for interfaces process value and process control to modify the values based
on an interpolated function
* Changed ProcessInterface and ProcessControlInterface to use underscore case instead of CamelCase
* Added hardware module to interface temperature controller Cryocon 22C
* Added an optional parameter to connectors so that dependencies can be optional
* Made ODMR logic an optional dependency in SpectrumLogic
* Made some changes in the AWG7k file for sorting integers without natural sort
* Removed additional scaling from sampling functions. They now return samples as as expected. 
The entire normalization to pulse generator analog voltage range (Vpp) is done during sampling.
* Introduced support of interface sensitive overloading of interface methods. This resolves 
namespace conflicts within a hardware module inheriting multiple interfaces. See 
_how_to_hardware_with_multiple_interfaces.md_ for detailed documentation.
* Used the new (already existing) helper function _add_trigger in the shipped `predefined_methods`.
* Added more extraction and analysis methods for extraction and/or analysis that is done directly on hardware.
* Improved the jupyter kernel: prints are now printed live and not only after the cell is finished. Also code cleanup.
<<<<<<< HEAD
* Add two different chirp functions to sampling functions and predefined methods
* 
=======
* Adding Ocean optics spectrometer hardware module.
* Removed the method `has_sequence_mode` from the `PulserInterface` 
and rather added a `sequence_option` to the `PulserConstraints`.
In `FORCED` mode the `SequenceGeneratorLogic` will create a default sequence around each stand-alone Ensemble.
The potential sequence_options are: 
  * `NON` (no sequence mode)
  * `OPTIONAL` (sequence mode possible)
  * `FORCED` (only output as sequence possible)
* added the option to do a purely analog ODMR scan.
*


>>>>>>> 71095d2c

Config changes:

* The parameters `additional_predefined_methods_path` and `additional_sampling_functions_path` 
of the `SequenceGeneratorLogic` can now either be a string for a single path 
or a list of strings for multiple paths.

## Release 0.10
Released on 14 Mar 2019
Available at https://github.com/Ulm-IQO/qudi/releases/tag/v0.10

Changes/New features:

* Added support for Opal Kelly XEM6310-LX45 devices to HardwareSwitchFpga hardware module.
* Newport CONEX-AGP piezo stage motor module.
* Sequence Generator checks the step constraint and adds and idle block if necessary.
* Save_logic now expands environment variables in the configured data path (e.g. $HOME under Unix or $HOMEPATH under Windows)
* Added command line argument --logdir to specify the path to the logging directory
* Added the keyword "labels" to the "measurement_information" dict container in predefined methods.
This can be used to specify the axis labels for the measurement (excluding units)
* All modules use new connector style where feasible.
* Bug fix for POI manager was losing active POI when moving crosshair in confocal
* Added a how-to-get-started guide to the documentation
* Bug fixes and improvements for the scientific SpinBox introduced in v0.9 
* POI manager keeps POIs as StatusVar across restarts and fixes to distance measurement
* Various stability improvements and minor bug fixes
* Update conda environment to more recent versions of packages
* Fix installation procedure for the conda environment in windows by using powershell in the cmd and catch with that potential exceptions (e.g. if conda environment is not present).
* Added .ico image to make a desktop shortcut on Windows with explanation in the documentation
* Added a how-to-participate guide to the documentation
* Added installation options guide to the documentation
* A lot of smaller fixes to the spectrometer (WinSpec) -> this also modifies the connectors in the default config
* Added fitting to the spectrometer
* Microwave interface passes trigger timing to microwave source, needs hardware module adjustments for not-in-tree modules
* Bug fixes and support for SMD12 laser controller
* For SMIQs added config options to additionally limit frequency and power. Added constraint for SMQ06B model.
* Added live OMDR functionality to only calculate the average signal over a limited amount of scanned lines
* New hardware file for Microwave source - Anritsu MG3691C with SCPI commands has been added.
* **Config Change:** Hardware file for mw_source_anritsu70GHz.py with class MicrowaveAnritsu70GHz was changed to file mw_source_anritsu_MG369x.py with class MicrowaveAnritsuMG369x to make it universal. Also hardware constraints are set per model.
* Lock-In functionality was added to the ODMR counter and implemented for the NI-Card. All other hardware and interfuse with ODMRCounterInterface were updated.
* New hardware file for Microwave source - WindFreak Technologies SynthHDPro 54MHz-13GHz source
* New hardware file for AWG - Keysight M3202A 1GS/s 4-channel PXIe AWG
* Add separate conda environments for windows 7 32bit, windows 7 64bit, and windows 10 64bit. 
* Extend the windows installation procedure of the conda environment for qudi. The conda environments is selected automatically for the correct windows version and the appropriate environment file is taken.
* Rewrite the documentation for required python packages for Qudi and mention instead the installation procedure, how to create manually a python environment for qudi.
* Correct the low level implementation for the PulseBlasterESR-PRO.
* Implement the pulser interface for PulseBlasterESR-PRO devices.
* Implement the switch interface for PulseBlasterESR-PRO devices.
* Add possibility to set instruction delays in the config for PulseBlasterESR-PRO sequence generation.
* Add a copy-paste config option to the docstrings of all current qudi hardware modules.
* Add save logic features to add additional parameters saved with each data file
* **Pulsed 3.0:**\
    _A truckload of changes regarding all pulsed measurement related modules_
    * analyze_sequence now returns all the necessary values to work with sequences.
    * It is now possible to select no or analogue laser channels. In this case, the relevant block element gets marked as laser.
    * Adding the possibility to reliably add flags to sequence steps and making them selectable in the GUI.
    * Bug fix for waveform generation larger than ~2 GSamples
    * Added chirp function to available analog shapes in pulsed measurements
    * Tab order in pulsed measurement GUI is now more useful
    * Added delta plot of alternating sequence in the pulsed analysis window (including errorbars)
    * Bug fix for pulsed extraction window where zooming caused InfiteLines to disappear and a 
    switch in lines caused negative width
    * Bug fix for pulsed measurements with large photon count numbers (`numpy.int32` vs. 
    `numpy.int64`)
    * Pulsed related logic modules have been moved to `<main_dir>/logic/pulsed`
    * Graphical editors for `PulseBlock`, `PulseBlockEnsemble` and `PulseSequence` instance 
    generation are now implemented according to the _Qt_ model/view concept. Several delegates and 
    custom widgets needed by the editors can be found in `<main_dir>/gui/pulsed`. The editors 
    (_QTableView_) and corresponding models (_QAbstractTableModel_) can be found in 
    `pulse_editors.py`.
    * Several GUI tweaks and clean-ups for all tabs of `PulsedMeasurementGui`
    * Removal of several "logic components" from GUI module
    * `SequenceGeneratorLogic` is now fully responsible for controlling the pulse generator hardware.
    `PulsedMeasurementLogic` also has access to the pulse generator but only to start/stop it.
    `samples_write_methods.py` became obsolete and will be removed once all hardware modules 
    implement waveform/sequence generation on their own.
    * The purpose of `PulsedMasterLogic` is now mainly to decouple function calls to 
    `SequenceGeneratorLogic` and `PulsedMeasurementLogic` via signals. Due to the very diverse 
    usage of the pulsed modules in a combination of custom scripts together with the GUI this is 
    a crucial feature to ensure safe threading.
    * Pulser hardware interface has been changed. The pulser hardware module is now fully 
    responsible for waveform and sequence generation on the device. The `SequenceGeneratorLogic` 
    now only calculates the analog and digital samples and hands them over to the hardware module 
    to be written to the device. This makes it more flexible since no in-depth knowledge about the 
    hardware specific memory/file management is needed in the logic making the interface more 
    generic. Makes it easier to create new pulse generator modules as long as the hardware can be 
    abstracted to a waveform/sequence terminology.
    * Adapted pulse generator modules to new pulser interface.
    * Adapted FPGA hardware file to run with new interface.
    * All groups of settings in pulsed logic modules are now represented as dictionaries improving 
    flexibility as well as minimizing necessary code changes when adding new features.
    * Most parameter sets in `PulsedMeasurementLogic` and `SequenceGeneratorLogic` are now 
    properties of the respective module. `PulsedMasterLogic` also provides an interface to all those 
    properties.
    * Dynamic import of pulse analysis and pulse extraction methods now realized through helper 
    class instances held by `PulsedMeasurementLogic`. For detailed information about adding 
    methods, please see `how_to_add_analysis_methods.md` and `how_to_add_extraction_methods.md`
    * Dynamic import of predefined methods now realized through helper class instance held by 
    `SequenceGeneratorLogic`. For detailed information about adding methods, please see 
    `how_to_add_predefined_methods.md`
    * Dynamic import of sampling function definitions (analog waveform shapes) handled by class 
    `SamplingFunctions` and will be refreshed upon activation of `SequenceGeneratorLogic`. For 
    detailed information about adding functions, please see `how_to_add_sampling_functions.md`
    * Alternative plot data will now always be saved if available
    * Automatic setting of parameters in pulsed analysis tab (invoke settings) will only be possible
    for ensembles/sequences generated by predefined methods (instances must have fully populated 
    `measurement_information` dictionary) NOT for ensembles/sequences created or edited by the table
    editors.
    * Each `PulseBlockEnsemble` and `PulseSequence` instance will have a dictionary attribute called
    `sampling_information` which will be populated during waveform/sequence creation. It provides 
    information about the "real life" realization of the waveform/sequence like the actual length of
    each `PulseBlockElement` in integer time bins or the times at which transitions of digital 
    channels occur. It will also contain the set of pulse genrator settings used during sampling 
    (e.g. sample_rate, activation_config etc.).
    When the respective pulser assets (waveforms and sequences) get deleted from the device, this 
    dictionary will be emptied to indicate that the asset has not yet been sampled.
    This will only work if you delete waveforms/sequences on the device via qudi commands or upon a 
    restart of qudi. Hardware assets directly deleted by hand can lead to faulty behaviour of the 
    pulsed measurement modules.
    * Pulse analysis and extraction methods now have read-only access to the entire 
    `PulsedMeasurementLogic` allowing to implement more sophisticated methods that need in-depth 
    information about the running waveform.
    * Predefined methods now have read-only access to the entire `SequenceGeneratorLogic`
    * Pulsed object instances (blocks, ensembles, sequences) are serialized to a directory that can 
    be changed via ConfigOption. Each instance is a separate file so it is easier to manage a large 
    number of instances. In the future these instances need to be saved as StatusVars
    * New dialog box for pulse generator hardware settings. Previously the settings were located 
    directly in a tab of the PulsedMainGUI. Also added voltage settings for digital and analog 
    channels that were missing in the GUI before. 
    * Lots of smaller changes to improve programming flexibility and robustness against users
	* Added a new ungated extraction method ('ungated_gated_conv_deriv') which uses the keys in the 
	  sampling information to convert an ungated timetrace into a gated timetrace which is then 
	  anaylzed with the ungated method 'gated_conv_deriv'. The conversion is based on the rising
	  and falling bins in the laser channel which indicate the positions of the laser pulses in 
	  the ungated trace. For fine-tuning additional delays (for example from AOMs) can be taken 
	  into account. This method speeds up laser extractions from ungated timetraced by a lot.
	* Improved pulsed measurement textfile and plot layout for saved data
    * Added buttons to delete all saved PulseBlock/PulseBlockEnsemble/PulseSequence objects at once.
    * Introduced separate fit tools for each of the two plots in the pulsed analysis tab
    * Automatically clears fit data when changing the alternative plot type or starting a new 
      measurement.

Config changes:
* **All** pulsed related logic module paths need to be changed because they have been moved in the logic
subfolder "pulsed". As an example instead of
    ```
    module.Class: 'pulsed_master_logic.PulsedMasterLogic'
    ```
    it should be now
    ```
    module.Class: 'pulsed.pulsed_master_logic.PulsedMasterLogic'
    ```
* `PulseExtractionLogic` and `PulseAnalysisLogic` are no qudi logic modules anymore and must be 
removed from the config. Also remember to remove them from the "connect" section of all other 
modules (probably just `PulsedMeasurementLogic`).

* The connection to `SaveLogic` has been removed from `PulsedMeasurementGui` and thus needs to be 
removed from the "connect" section in the config. So the GUI entry in the config should look 
somewhat like:
    ```
    pulsedmeasurement:
        module.Class: 'pulsed.pulsed_maingui.PulsedMeasurementGui'
        connect:
            pulsedmasterlogic: 'pulsedmasterlogic'
    ```
    
* The connectors and ConfigOptions for `SequenceGeneratorLogic` have changed. The new config should 
look somewhat like:
    ```
    sequencegeneratorlogic:
        module.Class: 'pulsed.sequence_generator_logic.SequenceGeneratorLogic'
        assets_storage_path: 'C:/Users/username/saved_pulsed_assets'  # optional
        additional_predefined_methods_path: 'C:\\Custom_dir'  # optional
        additional_sampling_functions_path: 'C:\\Custom_dir'  # optional
        connect:
            pulsegenerator: 'mydummypulser'
    ```
    Essentially "additional_predefined_methods_path" and "additional_sampling_functions_path" only 
    need to be specified when you want to import sampling functions or predefined methods from an 
    additional directory other than the default directories situated in qudi.logic.pulsed.
    "assets_storage_path" is the directory where the object instances for blocks, ensembles and 
    sequences are saved to. If not specified this directory will default to a subfolder in the home 
    directory.

* The connectors and ConfigOptions for `PulsedMeasurementLogic` have changed. The new config should 
look somewhat like:
    ```
    pulsedmeasurementlogic:
        module.Class: 'pulsed.pulsed_measurement_logic.PulsedMeasurementLogic'
        raw_data_save_type: 'text'  # optional
        additional_extraction_path: 'C:\\Custom_dir'  # optional
        additional_analysis_path: 'C:\\Custom_dir'  # optional
        connect:
            fastcounter: 'mydummyfastcounter'
            pulsegenerator: 'mydummypulser'
            fitlogic: 'fitlogic'
            savelogic: 'savelogic'
            microwave: 'microwave_dummy'
    ```
    Essentially "additional_extraction_path" and "additional_analysis_path" only need to be 
    specified when you want to import sampling functions or predefined methods from an additional 
    directory other than the default directories situated in qudi.logic.pulsed.
* The fitting has been added to the spectrometer logic module. You need to connect the FitLogic to 
the SpectrometerLogic module like:
    ```
    spectrumlogic: 
    module.Class: 'spectrum.SpectrumLogic' 
    connect: 
        spectrometer: 'myspectrometer' 
        savelogic: 'savelogic' 
        odmrlogic: 'odmrlogic' 
        fitlogic: 'fitlogic'
    ```

* Tektronix 7000 series is now in file `tektronix_awg7k.py` and class `AWG7k`.
 Use that instead of `tektronix_awg7122c.py` and change the configuration like this:
    ```
    pulser_awg7000:
        module.Class: 'awg.tektronix_awg7k.AWG7k'
        awg_visa_address: 'TCPIP::10.42.0.211::INSTR'
        awg_ip_address: '10.42.0.211'
        timeout: 60

   ```
   
## Release 0.9
Released on 6 Mar 2018
Available at https://github.com/Ulm-IQO/qudi/releases/tag/v0.9

Changes/New features:

* Huge amount of small and medium sized bug fixes and usability/stability improvements
* Replaced scientific SpinBoxes with a new implementation that is more powerful and does not use pyqtgraph
* Fixed Python crash upon closing qudi which was related to saving images with matplotlib (Windows)
* Added hardware module to control _Coherent OBIS_ lasers
* Manager GUI now properly reflects the state of each module
* Full multichannel support for slow counting / confocal / ODMR
* Moved to fysom v2.1.4
* Module base classes now nest fysom state machine in `module_state` instead of subclassing it. The current state is accessible via `module_state.current` or `module_state()`
* Changed the sampling algorithm for waveforms. Formerly each `PulseBlockElement` was sampled to match the specified length as closely as possible. Now the ideal time on which a transition between elements should occur is matched to a global quantized timeline. The sampled waveform length will now not deviate more than one timebin from the ideal length. However ideally identical elements can slightly vary (1 bin) in length throughout the entire waveform. This should lead in general to better results since the overall definition of the waveform is more closely matched to a quantized timeline
* Commonly used parameters in pulsed measurements are now shared for all predefined methods (less input widgets / clean UI). Each `generate_*` method still needs all parameters but input widgets are reused by name. Available names are:
  ```
  ['mw_channel', 
   'gate_count_channel', 
   'sync_trig_channel', 
   'mw_amp', 
   'mw_freq', 
   'channel_amp', 
   'delay_length', 
   'wait_time', 
   'laser_length', 
   'rabi_period']
  ```
* Generalized APT motor stages class (multi-axis support via config)
* Simple digital channel based switch on/off capability added to `hardware/ni_card.py`
* _National Instruments X series_ card hardware module renamed from `ni_card.py` to `national_instruments_x_series.py`
* `qudikernel.py` moved to core
* Listening address and port of qudi can now be changed in config (default: localhost)
* Analog signal input (for PDMR measurements) now supported for slow counter/confocal/ODMR (see config changes)
* Use of rpyc became optional (does not need to be installed if no remote module capability is needed)
* Mayor cleanup/overhaul of the `microwave_interface.py` and adaption of all affected modules (hardware/logic)



Config changes:
 * New remote server declaration (old one working but deprecated):
  ```
  [global]
  module_server:
      address: ''
      port: 12345
      certfile: 'filename.cert'
      keyfile: 'filename.key'
  ```

 * New full example config for `national_instruments_x_series.py`:
 ```
 mynicard:
     module.Class: 'national_instruments_x_series.NationalInstrumentsXSeries'
     clock_channel: '/Dev1/Ctr0'
     scanner_clock_channel: '/Dev1/Ctr2'
     photon_sources:
         - '/Dev1/PFI8'
         - '/Dev1/PFI9'
     counter_channels:
         - '/Dev1/Ctr1'
     counter_ai_channels:  # optional
         - '/Dev1/AI1'
     scanner_counter_channels:
         - '/Dev1/Ctr3'
     scanner_ai_channels:  # optional
         - '/Dev1/AI0'
     scanner_ao_channels:
         - '/Dev1/AO0'
         - '/Dev1/AO1'
         - '/Dev1/AO2'
         - '/Dev1/AO3'
     scanner_position_ranges:
         - [0e-6, 200e-6]
         - [0e-6, 200e-6]
         - [-100e-6, 100e-6]
         - [-10, 10]
     scanner_voltage_ranges:
         - [-10, 10]
         - [-10, 10]
         - [-10, 10]
         - [-10, 10]
     default_samples_number: 10
     default_clock_frequency: 100
     default_scanner_clock_frequency: 100
     gate_in_channel: '/Dev1/PFI9'
     counting_edge_rising: True
     odmr_trigger_channel: '/Dev1/PFI15'
 ```

## Release 0.8

Released on 2 Mar 2017.
Available at https://github.com/Ulm-IQO/qudi/releases/tag/v0.8

Caution: fits need to be configured in the respective settings dialog and
may not include printed results or may be just broken.
If you find a defective fit, consider fixing it and submitting a pull request.

Changes/New features:

 * The Qudi paper was published: http://doi.org/10.1016/j.softx.2017.02.001
 * Move everything to Qt5 only (no more Qt4 support) and pyqtgraph 0.10.0
 * Re-usable/configurable fit GUI components
 * Scienific notation input for PID GUI
 * Support for [Extensions](@ref extensions) (out-of-tree modules) 
 * Removed the fysom event parameter (usually called e) from on_activae and on_deactivate functions
 * Swabian Instruments TimeTagger / PulseStreamer hardware modules
 * Much faster savelogic
 * Remove 'Out' connectors, connection is now by module name only
 * Pulse analysis supports multiple methods
 * Predefined pulse sequences can now be imported from a custom path 
 (in addition to /logic/predefined_methods)
 * Module loading and unloading now definitely happens in the correct order
 * Locked modules are only deactivated after prompting the user

Config changes:
 * New optional parameter "additional_methods_dir" for SequenceGeneratorLogic
 * No more 'Out' connectors:

 Old style, produces lots of warnings:
 
 logic:
    counter:
        module.Class: 'counter_logic.CounterLogic'
        connect:
            counter1: 'mynicard.counter'
            savelogic: 'savelogic.savelogic'
    save:
        module.Class: 'save_logic.SaveLogic'
        win_data_directory: 'C:/Data'
        unix_data_directory: 'Data/'

 New style:
 
 logic:
    counter:
        module.Class: 'counter_logic.CounterLogic'
        connect:
            counter1: 'mynicard'
            savelogic: 'save'
    save:
        module.Class: 'save_logic.SaveLogic'
        win_data_directory: 'C:/Data'
        unix_data_directory: 'Data/'


## Release 0.7

Released on 01 Feb 2017.
Available at https://github.com/Ulm-IQO/qudi/releases/tag/v0.7 .

Changes/New features:

 * Overhaul of most used hardware modules, including
   * Error codes and failed hardware calls are caught and passed up to the logic
   * Updates of methods documentation in hardware modules and corresponding interfaces
 * Logic modules are now listening to the hardware return values and react accordingly
 * Introduction of update signals in most logic and GUI modules to ensure coherency of logic and GUI module information. So upon changing something in the GUI this module will emit an update signal which is connected to the logic module. The same works vice-versa if a script or something is changing values in logic modules.
 * Stability improvements to pulsed measurement analysis toolchain (pulse_extraction_logic and pulse_analysis_logic)
 * Changed SpinBoxes in pulsed_maingui BlockEditor, EnsembleOrganizer and SequenceOrganizer to scientific SpinBoxes enabling scientific number format and unit prefix input
 * Pulsed measurement data is saved properly now. Scientific number format was introduced to avoid problems with too few digits
 * Better pulsed_master_logic structure that allows now also for direct waveform/sequence generation on pulse generator devices (without writing files)
 * Heaps of changes/improvements regarding fitting in qudi. Big parts of fit_logic have been rewritten. It may be necessary to adapt custom scripts using fits
 * Confocal is now consequently using SI units (config change needed)
 * Confocal can now work from different count sources which are selectable (multichannel support) (config change needed)
 * Voltage range for NI card channels can be set independently for each channel (config change needed)

Config changes:

In order to update to the latest version of qudi one has to apply minor changes to the config file.

Change configuration settings for the ni_card module:

 * Replace "scanner_ao_channels" with "scanner_x_ao", "scanner_y_ao" and "scanner_z_ao".
   
     Example:
     
     scanner_x_ao: '/Dev1/AO0'  
     
     scanner_y_ao: '/Dev1/AO1'
     
     scanner_z_ao: '/Dev1/AO2'
     
     scanner_a_ao: '/Dev1/AO3'
     
   If you do not need the 4th axis, just leave it out.
   
 * You can either specify a voltage range for all axes:
 
   voltage_range:
   
    \- -10
    
    \- 10
    
 * or you have to specify one for each axis:
   
   x_voltage_range:
   
    \- -10
   
    \- 10
   
   y_voltage_range:
   
    \- -10
   
    \- 10
   
   z_voltage_range:
   
    \- 0
   
    \- 10
   
   a_voltage_range:
   
    \- -5
   
    \- 5

 * Change all distances in ni_card to meters; you can use exponential notation. For example:
   
   x_range:
   
    \- -100e-6
    
    \- 100e-6


The hardware file for Tektronix AWG70k series has been changed to use the pyvisa package for more robust and easy communication with the device:

 * The settings "awg_IP_address" and "awg_port" are not used anymore and have to be replaced with "awg_visa_address" and "awg_ip_address". For example:
```
   awg_visa_address: 'TCPIP0::AWG70K-38293801::inst0::INSTR'
   awg_ip_address: '192.168.1.3'
```

The Visa address can be obtained for example by the "Agilent connection expert" application.

## Release 0.6

Released on 25 Nov 2016.
Available at https://github.com/Ulm-IQO/qudi/releases/tag/v0.6 .

Changes/New features:

 * Lots and lots of work leading to working and stable pulsed measurement modules, including
   * Editor for fast analog and digital waveforms and AWG channel configuration
   * Synthesize and upload waveforms to AWGs while respecting AWG limits and channels
   * Pulse extraction from fast counter time trace and flourescence signal extraction
   * Display of results for common measurements
   * Works with Jupyter notebooks
 * Some new documentation
 * Preliminary GUI to show/edit configuration files
 * Massive improvements to fit stability
 * Most interfaces now use abstract base classes
 * Confocal can show last scanned line and move Z while scanning XY
 * Continuous integration support
 * Nuclear spin operations experiment module
 * Spinboxes with scientific notation support
 * Use QtPy to support multiple Qt versions
 * Configuration files now use the YAML file format
 * Cooperative inheritance for modules
 * Logging now based on standard Python logger
 * HighFinesse WSU 30 wave meter support
 * New and consistent colors for plots throughout Qudi
 * PyQt5 compatibility
 * Many fixes to QO and Pi3 FPGA fast counter modules
 * Matplotlib inline plots and completion suport for Jupyter kernel
 * Jupyter kernel for Qudi (including install script)
 * Move project repository from SVN to git and to GitHub
 * New dark color scheme for GUI (modified qdark)
 * Lots of new predefined fitting methods
 * Fit logic can now load fitting methods from python files in a subfolder
 * Reusable fit settings GUI methods
 * Tektronix AWG 70000, 7112 and 5002 support
 * Gated counter logic and GUI modules
 * Magnetic field alignment module for vector magnet and solid state magnet on a 4-axis stage
 * Thorlabs APTmotor support
 * Scan history (Forward/backward) in Confocal
 * Qudi module state save/restore functionality (app_status folder)
 * Automatic loading of configured modules on a remote system
 * UI fixes
 * TSYS_01 temperature sensor support
 * Raspberry Pi PWM support for PID
 * Software PID logic and GUI
 * Fastcomtec 7887 and MCS6 support
 * Picoharp300 support
 * Python script to list qudi modules

## Release 0.5

Released on 30 Dec 2015.
Available at https://qosvn.physik.uni-ulm.de/svn/qudi/tags/release-0.5

Notes about this release are probably missing due to holidays.

 * Two photon counters supported in NI card counter and counter logic

## Release 0.4

Released on 30.10.2015.
Available at https://qosvn.physik.uni-ulm.de/svn/qudi/tags/release-0.4

New features:

 * Tilted scanning
 * ODMR remembers settings
 * ODMR can save raw data
 * Working and tested support for Radiant Dyes flip mirrors
 * support for taking spectra from spectrometer via WinSpec32
 * POI positions are now actually updated when the tracked POI moves
 * remote module support is more robust now
 * fixed a crash when changing confocal color bar while scanning
 * winspec32 spectrometer support
 * configurable settling time at start of optimization scans
 * option for surface-subtraction in the depth optimization scan
 * ALPHA Task interface
 * PRE-ALPHA for pulsed experiments

## Release 0.3

Released on 31.07.2015. Available at https://qosvn.physik.uni-ulm.de/svn/qudi/tags/release-0.3

New features:

 * Manager now includes log and iPython console
 * Manager can load and save the configuration
 * Manager can show active threads and remotely shared modules
 * QuDi remembers which configuration file is loaded
 * QuDi can restart to load new configuration
 * SmiQ R&S 06ATE works for ODMR
 * Dockwidgets in ODMR
 * Laser scanning with a remote wavemeter is now tested and confirmed working
 * Zoom with mouse in Confocal

Additionally, lots of bugs were fixed.

## Release 0.2

Release-0.2 is available since 07.07.2015.
It can be found using: https://qosvn.physik.uni-ulm.de/svn/qudi/tags/release-0.2

New features:

 * New Log style
 * (Manager shows module state)
 * Continues scan xy/depth (loop scan)
 * Rotate confocal images (rotates only the image, not the cursor!!!)
 * POI Manager GUI: restore default widget location (size might not be as default)
 * Cursor and arrow keys: right/left(x-direction) up/down(y-direction) Bild up/Bild down(z-direction); big step size with shift;step size can be changes in the settings
 * Clock time sample shift POI Manager
 * Centiles of colorbars is now working during a scan
 * All save files should now have the same time in the lable
 * duration of periodic optimiser changeable working during period
 * improved explanation in the data file of the Confocal scans
 * Added tooltips to Confocal and Optimiser settings

## Release 0.1

Release-0.1 is the first release of the QuDi software project.
It can be found via SVN Checkout using this URL: https://qosvn.physik.uni-ulm.de/svn/qudi/tags/release-0.1
It is possible to do basic measurements and the following modules are working:

 * Counter
 * Confocal scanning
 * Laser scanning
 * POI managing
 * ODMR

The basics of all these modules are working but there is plenty room for improvement.
At this stage the GUI is still under active development and so users should expect some interface items to change in future releases.
<|MERGE_RESOLUTION|>--- conflicted
+++ resolved
@@ -44,10 +44,7 @@
 * Used the new (already existing) helper function _add_trigger in the shipped `predefined_methods`.
 * Added more extraction and analysis methods for extraction and/or analysis that is done directly on hardware.
 * Improved the jupyter kernel: prints are now printed live and not only after the cell is finished. Also code cleanup.
-<<<<<<< HEAD
 * Add two different chirp functions to sampling functions and predefined methods
-* 
-=======
 * Adding Ocean optics spectrometer hardware module.
 * Removed the method `has_sequence_mode` from the `PulserInterface` 
 and rather added a `sequence_option` to the `PulserConstraints`.
@@ -60,7 +57,6 @@
 *
 
 
->>>>>>> 71095d2c
 
 Config changes:
 
