--- conflicted
+++ resolved
@@ -83,12 +83,6 @@
 
     cameradummy:
         module.Class: 'camera.camera_dummy.CameraDummy'
-<<<<<<< HEAD
-        support_live: True
-        camera_name: 'Dummy camera'
-        resolution: [1280, 720]
-=======
->>>>>>> 7dd43e39
 
 logic:
     simpledatalogic:
