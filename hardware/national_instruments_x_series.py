# -*- coding: utf-8 -*-

"""
This file contains the Qudi Hardware module NICard class.

Qudi is free software: you can redistribute it and/or modify
it under the terms of the GNU General Public License as published by
the Free Software Foundation, either version 3 of the License, or
(at your option) any later version.

Qudi is distributed in the hope that it will be useful,
but WITHOUT ANY WARRANTY; without even the implied warranty of
MERCHANTABILITY or FITNESS FOR A PARTICULAR PURPOSE.  See the
GNU General Public License for more details.

You should have received a copy of the GNU General Public License
along with Qudi. If not, see <http://www.gnu.org/licenses/>.

Copyright (c) the Qudi Developers. See the COPYRIGHT.txt file at the
top-level directory of this distribution and at <https://github.com/Ulm-IQO/qudi/>
"""

import numpy as np
import re
import time

from collections import OrderedDict

import PyDAQmx as daq

from core.module import Base
from core.configoption import ConfigOption
from interface.slow_counter_interface import SlowCounterInterface
from interface.slow_counter_interface import SlowCounterConstraints
from interface.slow_counter_interface import CountingMode
from interface.odmr_counter_interface import ODMRCounterInterface
from interface.confocal_scanner_interface import ConfocalScannerInterface
from interface.finite_counter_interface import FiniteCounterInterface
from interface.analogue_reader_interface import AnalogueReaderInterface
from interface.analogue_output_interface import AnalogueOutputInterface


class NationalInstrumentsXSeries(Base, SlowCounterInterface, ConfocalScannerInterface, ODMRCounterInterface,
                                 FiniteCounterInterface, AnalogueReaderInterface, AnalogueOutputInterface):
    """ A National Instruments device that can count and control microvave generators.

    !!!!!! NI USB 63XX, NI PCIe 63XX and NI PXIe 63XX DEVICES ONLY !!!!!!

    See [National Instruments X Series Documentation](@ref nidaq-x-series) for details.

    stable: Kay Jahnke, Alexander Stark

    Example config for copy-paste:

    nicard_6343:
        module.Class: 'national_instruments_x_series.NationalInstrumentsXSeries'
        photon_sources:
            - '/Dev1/PFI8'
        #    - '/Dev1/PFI9'
        clock_channel: '/Dev1/Ctr0'
        default_clock_frequency: 100 # optional, in Hz
        counter_channels:
            - '/Dev1/Ctr1'
        counter_ai_channels:
            - '/Dev1/AI0'
        default_scanner_clock_frequency: 100 # optional, in Hz
        scanner_clock_channel: '/Dev1/Ctr2'
        pixel_clock_channel: '/Dev1/PFI6'
        scanner_ao_channels:
            - '/Dev1/AO0'
            - '/Dev1/AO1'
            - '/Dev1/AO2'
            - '/Dev1/AO3'
        scanner_ai_channels:
            - '/Dev1/AI1'
        scanner_counter_channels:
            - '/Dev1/Ctr3'
        scanner_voltage_ranges:
            - [-10, 10]
            - [-10, 10]
            - [-10, 10]
            - [-10, 10]
        scanner_position_ranges:
            - [0e-6, 200e-6]
            - [0e-6, 200e-6]
            - [-100e-6, 100e-6]
            - [-10, 10]

        odmr_trigger_channel: '/Dev1/PFI7'

        gate_in_channel: '/Dev1/PFI9'
        default_samples_number: 50
        max_counts: 3e7
        read_write_timeout: 10
        counting_edge_rising: True

    """

<<<<<<< HEAD
    _modtype = 'NICard'
    _modclass = 'hardware'

    # device hardware limitations
    _max_frequency = ConfigOption("maximal_frequency", missing="error")
    _analogue_resolution = ConfigOption('analogue_resolution', 16, missing='warn')

=======
>>>>>>> 71095d2c
    # config options
    _photon_sources = ConfigOption('photon_sources', list(), missing='warn')

    # slow counter
    _clock_channel = ConfigOption('clock_channel', missing='error')
    _default_clock_frequency = ConfigOption('default_clock_frequency', 100, missing='info')
    _counter_channels = ConfigOption('counter_channels', missing='error')
    _counter_ai_channels = ConfigOption('counter_ai_channels', list(), missing='info')

    # confocal scanner
    _default_scanner_clock_frequency = ConfigOption('default_scanner_clock_frequency', 100, missing='info')
    _scanner_clock_channel = ConfigOption('scanner_clock_channel', missing='warn')
    _finite_clock_frequency = ConfigOption('finite_clock_frequency', 100, missing='warn')
    _pixel_clock_channel = ConfigOption('pixel_clock_channel', None)
    _scanner_ao_channels = ConfigOption('scanner_ao_channels', missing='error')
    _scanner_ai_channels = ConfigOption('scanner_ai_channels', list(), missing='info')
    _scanner_counter_channels = ConfigOption('scanner_counter_channels', list(), missing='warn')
    _scanner_voltage_ranges = ConfigOption('scanner_voltage_ranges', missing='error')
    _scanner_position_ranges = ConfigOption('scanner_position_ranges', missing='error')

    # odmr
    _odmr_trigger_channel = ConfigOption('odmr_trigger_channel', missing='error')
    _odmr_trigger_line = ConfigOption('odmr_trigger_line', 'Dev1/port0/line0', missing='warn')
    _odmr_switch_line = ConfigOption('odmr_switch_line', 'Dev1/port0/line1', missing='warn')

    _gate_in_channel = ConfigOption('gate_in_channel', missing='error')
    # number of readout samples, mainly used for gated counter
    _default_samples_number = ConfigOption('default_samples_number', 50, missing='info')
    # used as a default for expected maximum counts
    _max_counts = ConfigOption('max_counts', default=3e7)
    # timeout for the Read or/and write process in s
    _RWTimeout = ConfigOption('read_write_timeout', default=10)
    _counting_edge_rising = ConfigOption('counting_edge_rising', default=True)
    _a_o_channels = ConfigOption('Analogue_output_channels', {}, missing='error')
    _a_o_ranges = ConfigOption('Analogue_output_ranges', {}, missing='error')
    _a_i_channels = ConfigOption('Analogue_input_channels', {}, missing='error')
    _a_i_ranges = ConfigOption('Analogue_input_ranges', {}, missing='error')
    _dummy_frequency = ConfigOption('dummy_frequency', 100, missing='error')
    _clock_channels = ConfigOption('clock_channels', [], missing='error')

    def on_activate(self):
        """ Starts up the NI Card at activation.
        """
        # the tasks used on that hardware device:
        self._counter_daq_tasks = list()
        self._counter_analog_daq_task = None
        self._clock_daq_task = None
        self._scanner_clock_daq_task = None
        self._scanner_ao_task = None
<<<<<<< HEAD
        self._scanner_counter_daq_tasks = []
        self._analogue_input_daq_tasks = {}
        self._analogue_output_daq_tasks = {}
=======
        self._scanner_counter_daq_tasks = list()
>>>>>>> 71095d2c
        self._line_length = None
        self._odmr_length = None

        self._gated_counter_daq_task = None
        self._scanner_analog_daq_task = None
        self._odmr_pulser_daq_task = None
        self._oversampling = 0
        self._lock_in_active = False

<<<<<<< HEAD
        self._analogue_input_samples = {}
        self._analogue_input_started = False
        self._analogue_output_clock_frequency = self._default_scanner_clock_frequency
        self._clock_daq_task_new = {}
        self._clock_frequency_new = {}
        self._clock_channel_new = {}
        self._analogue_input_channels = {}
        self._analogue_output_channels = {}
        self._ai_voltage_range = {}
        self._ao_voltage_range = {}
        for i in self._a_o_channels:
            for j in dict(i).items():
                self._analogue_output_channels[j[0]] = j[1]
        ao_list = []
        for i in self._a_o_ranges.keys():
            if i not in self._analogue_output_channels.keys():
                self.log.error("%s is not a possible axis.\n Therefore it is not possible to define "
                               "an analogue output range for it. The range will be omitted", i)
                continue
            vlow, vhigh = float(self._a_o_ranges[i][0]), float(self._a_o_ranges[i][1])
            if vlow < vhigh:
                self._ao_voltage_range[i] = [vlow, vhigh]
            else:
                self.log.warn('Configuration %s  of analogue output range for %s incorrect, taking [0 , '
                              '6.] instead.', self._ao_voltage_range[i], i)
                self._ao_voltage_range[i] = [0, 6.]
            ao_list.append(i)

        # check if all analogue input channels have a voltage range defined:
        for i in self._analogue_output_channels.keys():
            if i not in ao_list:
                self.log.error("%s channel has no analogue output range defined. Taking default [0,6.] instead.")
                self._ao_voltage_range["i"] = [0, 6.]

        for i in self._a_i_channels:
            for j in i.items():
                self._analogue_input_channels[j[0]] = j[1]
        ai_list = []
        for i in self._a_i_ranges.keys():
            if i not in self._analogue_input_channels.keys():
                self.log.error("%s is not a possible axis.\n Therefore it is not possible to define "
                               "an analogue input range for it. The range will be omitted", i)
                continue
            vlow, vhigh = float(self._a_i_ranges[i][0]), float(self._a_i_ranges[i][1])
            if vlow < vhigh:
                self._ai_voltage_range[i] = [vlow, vhigh]
            else:
                self.log.warn('Configuration %s  of analogue input range for %s incorrect, taking [0 , '
                              '2.] instead.', self._a_i_ranges[i], i)
                self._ai_voltage_range[i] = [0, 2.]
            ai_list.append(i)

        # check if all analogue input channels have a voltage range defined:
        for i in self._analogue_input_channels.keys():
            if i not in ai_list:
                self.log.error("%s channel has no analogue input range defined. Taking default [0,2.] instead.", i)
                self._ai_voltage_range[i] = [0, 2.]

        # handle other the parameters given by the config
=======
        self._photon_sources = self._photon_sources if self._photon_sources is not None else list()
        self._scanner_counter_channels = self._scanner_counter_channels if self._scanner_counter_channels is not None else list()
        self._scanner_ai_channels = self._scanner_ai_channels if self._scanner_ai_channels is not None else list()

        # handle all the parameters given by the config
>>>>>>> 71095d2c
        self._current_position = np.zeros(len(self._scanner_ao_channels))

        if len(self._scanner_ao_channels) < len(self._scanner_voltage_ranges):
            self.log.error(
                'Specify at least as many scanner_voltage_ranges as scanner_ao_channels!')

        if len(self._scanner_ao_channels) < len(self._scanner_position_ranges):
            self.log.error(
                'Specify at least as many scanner_position_ranges as scanner_ao_channels!')

        if len(self._scanner_counter_channels) + len(self._scanner_ai_channels) < 1:
            self.log.error(
                'Specify at least one counter or analog input channel for the scanner!')

        # Analogue output is always needed and it does not interfere with the
        # rest, so start it always and leave it running
        if self._start_analog_output() < 0:
            self.log.error('Failed to start analog output.')
            raise Exception('Failed to start NI Card module due to analog output failure.')

    def on_deactivate(self):
        """ Shut down the NI card.
        """
        self._stop_analog_output()
        # clear the task
        try:
            daq.DAQmxClearTask(self._scanner_ao_task)
            self._scanner_ao_task = None
        except:
            self.log.exception('Could not clear AO Out Task.')

        self.reset_hardware()

    # =================== General commands =================
    def get_maximum_clock_freq(self):
        """"Returns the maximally possible readout frequency of the analogue input device in Hz
        @return int: frequency """
        return self._max_frequency

    def get_analogue_resolution(self):
        """"Returns the resolution of the analog input of the NIDAQ in bits
        @return int: input bit resolution """
        return self._analogue_resolution

    # =================== SlowCounterInterface Commands ========================

    def get_constraints(self):
        """ Get hardware limits of NI device.

        @return SlowCounterConstraints: constraints class for slow counter

        FIXME: ask hardware for limits when module is loaded
        """
        constraints = SlowCounterConstraints()
        constraints.max_detectors = 4
        constraints.min_count_frequency = 1e-3
        constraints.max_count_frequency = 10e9
        constraints.counting_mode = [CountingMode.CONTINUOUS]
        return constraints

    def set_up_clock(self, clock_frequency=None, clock_channel=None, scanner=False, idle=False):
        """ Configures the hardware clock of the NiDAQ card to give the timing.

        @param float clock_frequency: if defined, this sets the frequency of
                                      the clock in Hz
        @param string clock_channel: if defined, this is the physical channel
                                     of the clock within the NI card.
        @param bool scanner: if set to True method will set up a clock function
                             for the scanner, otherwise a clock function for a
                             counter will be set.
        @param bool idle: set whether idle situation of the counter (where
                          counter is doing nothing) is defined as
                                True  = 'Voltage High/Rising Edge'
                                False = 'Voltage Low/Falling Edge'

        @return int: error code (0:OK, -1:error)
        """

        if not scanner and self._clock_daq_task is not None:
            self.log.error('Another counter clock is already running, close this one first.')
            return -1

        if scanner and self._scanner_clock_daq_task is not None:
            self.log.error('Another scanner clock is already running, close this one first.')
            return -1

        # Create handle for task, this task will generate pulse signal for
        # photon counting
        my_clock_daq_task = daq.TaskHandle()

        # assign the clock frequency, if given
        if clock_frequency is not None:
            if not scanner:
                self._clock_frequency = float(clock_frequency)
            else:
                self._scanner_clock_frequency = float(clock_frequency)
        else:
            if not scanner:
                self._clock_frequency = self._default_clock_frequency
            else:
                self._scanner_clock_frequency = self._default_scanner_clock_frequency

        # use the correct clock in this method
        if scanner:
            my_clock_frequency = self._scanner_clock_frequency * 2
        else:
            my_clock_frequency = self._clock_frequency * 2

        # assign the clock channel, if given
        if clock_channel is not None:
            if not scanner:
                self._clock_channel = clock_channel
            else:
                self._scanner_clock_channel = clock_channel

        # use the correct clock channel in this method
        if scanner:
            my_clock_channel = self._scanner_clock_channel
        else:
            my_clock_channel = self._clock_channel

        # check whether only one clock pair is available, since some NI cards
        # only one clock channel pair.
        if self._scanner_clock_channel == self._clock_channel:
            if not ((self._clock_daq_task is None) and (self._scanner_clock_daq_task is None)):
                self.log.error(
                    'Only one clock channel is available!\n'
                    'Another clock is already running, close this one first '
                    'in order to use it for your purpose!')
                return -1

        # Adjust the idle state if necessary
        my_idle = daq.DAQmx_Val_High if idle else daq.DAQmx_Val_Low
        try:
            # create task for clock
            task_name = 'ScannerClock' if scanner else 'CounterClock'
            daq.DAQmxCreateTask(task_name, daq.byref(my_clock_daq_task))

            # create a digital clock channel with specific clock frequency:
            daq.DAQmxCreateCOPulseChanFreq(
                # The task to which to add the channels
                my_clock_daq_task,
                # which channel is used?
                my_clock_channel,
                # Name to assign to task (NIDAQ uses by # default the physical channel name as
                # the virtual channel name. If name is specified, then you must use the name
                # when you refer to that channel in other NIDAQ functions)
                'Clock Producer',
                # units, Hertz in our case
                daq.DAQmx_Val_Hz,
                # idle state
                my_idle,
                # initial delay
                0,
                # pulse frequency, divide by 2 such that length of semi period = count_interval
                my_clock_frequency / 2,
                # duty cycle of pulses, 0.5 such that high and low duration are both
                # equal to count_interval
                0.5)

            # Configure Implicit Timing.
            # Set timing to continuous, i.e. set only the number of samples to
            # acquire or generate without specifying timing:
            daq.DAQmxCfgImplicitTiming(
                # Define task
                my_clock_daq_task,
                # Sample Mode: set the task to generate a continuous amount of running samples
                daq.DAQmx_Val_ContSamps,
                # buffer length which stores temporarily the number of generated samples
                1000)

            if scanner:
                self._scanner_clock_daq_task = my_clock_daq_task
                self._clock_channel_new["Scanner"] = self._scanner_clock_channel
            else:
                # actually start the preconfigured clock task
                daq.DAQmxStartTask(my_clock_daq_task)
                self._clock_daq_task = my_clock_daq_task
                self._clock_channel_new["Counter"] = self._clock_channel
        except:
            self.log.exception('Error while setting up clock.')
            return -1
        return 0

    def set_up_counter(self,
                       counter_channels=None,
                       sources=None,
                       clock_channel=None,
                       counter_buffer=None):
        """ Configures the actual counter with a given clock.

        @param list(str) counter_channels: optional, physical channel of the counter
        @param list(str) sources: optional, physical channel where the photons
                                  are to count from
        @param str clock_channel: optional, specifies the clock channel for the
                                  counter
        @param int counter_buffer: optional, a buffer of specified integer
                                   length, where in each bin the count numbers
                                   are saved.

        @return int: error code (0:OK, -1:error)
        """

        if self._clock_daq_task is None and clock_channel is None:
            self.log.error('No clock running, call set_up_clock before starting the counter.')
            return -1

        if len(self._counter_daq_tasks) > 0:
            self.log.error('Another counter is already running, close this one first.')
            return -1

        my_counter_channels = counter_channels if counter_channels else self._counter_channels
        my_photon_sources = sources if sources else self._photon_sources
        my_clock_channel = clock_channel if clock_channel else self._clock_channel

        if len(my_photon_sources) < len(my_counter_channels):
            self.log.error('You have given {0} sources but {1} counting channels.'
                           'Please give an equal or greater number of sources.'
                           ''.format(len(my_photon_sources), len(my_counter_channels)))
            return -1

        try:
            for i, ch in enumerate(my_counter_channels):
                # This task will count photons with binning defined by the clock_channel
                task = daq.TaskHandle()  # Initialize a Task
                # Create task for the counter
                daq.DAQmxCreateTask('Counter{0}'.format(i), daq.byref(task))
                # Create a Counter Input which samples with Semi-Periods the Channel.
                # set up semi period width measurement in photon ticks, i.e. the width
                # of each pulse (high and low) generated by pulse_out_task is measured
                # in photon ticks.
                #   (this task creates a channel to measure the time between state
                #    transitions of a digital signal and adds the channel to the task
                #    you choose)
                daq.DAQmxCreateCISemiPeriodChan(
                    # define to which task to connect this function
                    task,
                    # use this counter channel
                    ch,
                    # name to assign to it
                    'Counter Channel {0}'.format(i),
                    # expected minimum count value
                    0,
                    # Expected maximum count value
                    self._max_counts / 2 / self._clock_frequency,
                    # units of width measurement, here photon ticks
                    daq.DAQmx_Val_Ticks,
                    # empty extra argument
                    '')

                # Set the Counter Input to a Semi Period input Terminal.
                # Connect the pulses from the counter clock to the counter channel
                daq.DAQmxSetCISemiPeriodTerm(
                    # The task to which to add the counter channel.
                    task,
                    # use this counter channel
                    ch,
                    # assign a named Terminal
                    my_clock_channel + 'InternalOutput')

                # Set a Counter Input Control Timebase Source.
                # Specify the terminal of the timebase which is used for the counter:
                # Define the source of ticks for the counter as self._photon_source for
                # the Scanner Task.
                daq.DAQmxSetCICtrTimebaseSrc(
                    # define to which task to connect this function
                    task,
                    # counter channel
                    ch,
                    # counter channel to output the counting results
                    my_photon_sources[i])

                # Configure Implicit Timing.
                # Set timing to continuous, i.e. set only the number of samples to
                # acquire or generate without specifying timing:
                daq.DAQmxCfgImplicitTiming(
                    # define to which task to connect this function
                    task,
                    # Sample Mode: Acquire or generate samples until you stop the task.
                    daq.DAQmx_Val_ContSamps,
                    # buffer length which stores  temporarily the number of generated samples
                    10000)

                # Set the Read point Relative To an operation.
                # Specifies the point in the buffer at which to begin a read operation.
                # Here we read most recent recorded samples:
                daq.DAQmxSetReadRelativeTo(
                    # define to which task to connect this function
                    task,
                    # Start reading samples relative to the last sample returned by the previously.
                    daq.DAQmx_Val_CurrReadPos)

                # Set the Read Offset.
                # Specifies an offset in samples per channel at which to begin a read
                # operation. This offset is relative to the location you specify with
                # RelativeTo. Here we set the Offset to 0 for multiple samples:
                daq.DAQmxSetReadOffset(task, 0)

                # Set Read OverWrite Mode.
                # Specifies whether to overwrite samples in the buffer that you have
                # not yet read. Unread data in buffer will be overwritten:
                daq.DAQmxSetReadOverWrite(
                    task,
                    daq.DAQmx_Val_DoNotOverwriteUnreadSamps)
                # add task to counter task list
                self._counter_daq_tasks.append(task)

                # Counter analog input task
                if len(self._counter_ai_channels) > 0:
                    atask = daq.TaskHandle()

                    daq.DAQmxCreateTask('CounterAnalogIn', daq.byref(atask))

                    daq.DAQmxCreateAIVoltageChan(
                        atask,
                        ', '.join(self._counter_ai_channels),
                        'Counter Analog In',
                        daq.DAQmx_Val_RSE,
                        -10,
                        10,
                        daq.DAQmx_Val_Volts,
                        ''
                    )
                    # Analog in channel timebase
                    daq.DAQmxCfgSampClkTiming(
                        atask,
                        my_clock_channel + 'InternalOutput',
                        self._clock_frequency,
                        daq.DAQmx_Val_Rising,
                        daq.DAQmx_Val_ContSamps,
                        int(self._clock_frequency * 5)
                    )
                    self._counter_analog_daq_task = atask
        except:
            self.log.exception('Error while setting up counting task.')
            return -1

        try:
            for i, task in enumerate(self._counter_daq_tasks):
                # Actually start the preconfigured counter task
                daq.DAQmxStartTask(task)
            if len(self._counter_ai_channels) > 0:
                daq.DAQmxStartTask(self._counter_analog_daq_task)
        except:
            self.log.exception('Error while starting Counter')
            try:
                self.close_counter()
            except:
                self.log.exception('Could not close counter after error')
            return -1
        return 0

    def get_counter_channels(self):
        """ Returns the list of counter channel names.

        @return tuple(str): channel names

        Most methods calling this might just care about the number of channels, though.
        """
        ch = self._counter_channels[:]
        ch.extend(self._counter_ai_channels)
        return ch

    def get_counter(self, samples=None):
        """ Returns the current counts per second of the counter.

        @param int samples: if defined, number of samples to read in one go.
                            How many samples are read per readout cycle. The
                            readout frequency was defined in the counter setup.
                            That sets also the length of the readout array.

        @return float [samples]: array with entries as photon counts per second
        """
        if len(self._counter_daq_tasks) < 1:
            self.log.error(
                'No counter running, call set_up_counter before reading it.')
            # in case of error return a lot of -1
            return np.ones((len(self.get_counter_channels()), samples), dtype=np.uint32) * -1

        if len(self._counter_ai_channels) > 0 and self._counter_analog_daq_task is None:
            self.log.error(
                'No counter analog input task running, call set_up_counter before reading it.')
            # in case of error return a lot of -1
            return np.ones((len(self.get_counter_channels()), samples), dtype=np.uint32) * -1

        if samples is None:
            samples = int(self._samples_number)
        else:
            samples = int(samples)
        try:
            # count data will be written here in the NumPy array of length samples
            count_data = np.empty((len(self._counter_daq_tasks), 2 * samples), dtype=np.uint32)

            # number of samples which were actually read, will be stored here
            n_read_samples = daq.int32()
            for i, task in enumerate(self._counter_daq_tasks):
                # read the counter value: This function is blocking and waits for the
                # counts to be all filled:
                daq.DAQmxReadCounterU32(
                    # read from this task
                    task,
                    # number of samples to read
                    2 * samples,
                    # maximal time out for the read process
                    self._RWTimeout,
                    # write the readout into this array
                    count_data[i],
                    # length of array to write into
                    2 * samples,
                    # number of samples which were read
                    daq.byref(n_read_samples),
                    # Reserved for future use. Pass NULL (here None) to this parameter
                    None)

            # Analog channels
            if len(self._counter_ai_channels) > 0:
                analog_data = np.full(
                    (len(self._counter_ai_channels), samples), 111, dtype=np.float64)

                analog_read_samples = daq.int32()

                daq.DAQmxReadAnalogF64(
                    self._counter_analog_daq_task,
                    samples,
                    self._RWTimeout,
                    daq.DAQmx_Val_GroupByChannel,
                    analog_data,
                    len(self._counter_ai_channels) * samples,
                    daq.byref(analog_read_samples),
                    None
                )
        except:
            self.log.exception(
                'Getting samples from counter failed.')
            # in case of error return a lot of -1
            return np.ones((len(self.get_counter_channels()), samples), dtype=np.uint32) * -1

        real_data = np.empty((len(self._counter_channels), samples), dtype=np.uint32)

        # add up adjoint pixels to also get the counts from the low time of
        # the clock:
        real_data = count_data[:, ::2]
        real_data += count_data[:, 1::2]

        all_data = np.full((len(self.get_counter_channels()), samples), 222, dtype=np.float64)
        # normalize to counts per second for counter channels
        all_data[0:len(real_data)] = np.array(real_data * self._clock_frequency, np.float64)

        if len(self._counter_ai_channels) > 0:
            all_data[-len(self._counter_ai_channels):] = analog_data

        return all_data

    def close_counter(self, scanner=False):
        """ Closes the counter or scanner and cleans up afterwards.

        @param bool scanner: specifies if the counter- or scanner- function
                             will be executed to close the device.
                                True = scanner
                                False = counter

        @return int: error code (0:OK, -1:error)
        """
        error = 0
        if scanner:
            for i, task in enumerate(self._scanner_counter_daq_tasks):
                try:
                    # stop the counter task
                    daq.DAQmxStopTask(task)
                    # after stopping delete all the configuration of the counter
                    daq.DAQmxClearTask(task)
                except:
                    self.log.exception('Could not close scanner counter.')
                    error = -1
            self._scanner_counter_daq_tasks = []
        else:
            for i, task in enumerate(self._counter_daq_tasks):
                try:
                    # stop the counter task
                    daq.DAQmxStopTask(task)
                    # after stopping delete all the configuration of the counter
                    daq.DAQmxClearTask(task)
                    # set the task handle to None as a safety
                except:
                    self.log.exception('Could not close counter.')
                    error = -1
            self._counter_daq_tasks = []

            if len(self._counter_ai_channels) > 0:
                try:
                    # stop the counter task
                    daq.DAQmxStopTask(self._counter_analog_daq_task)
                    # after stopping delete all the configuration of the counter
                    daq.DAQmxClearTask(self._counter_analog_daq_task)
                    # set the task handle to None as a safety
                except:
                    self.log.exception('Could not close counter analog channels.')
                    error = -1
                self._counter_analog_daq_task = None
        return error

    def close_clock(self, scanner=False):
        """ Closes the clock and cleans up afterwards.

        @param bool scanner: specifies if the counter- or scanner- function
                             should be used to close the device.
                                True = scanner
                                False = counter

        @return int: error code (0:OK, -1:error)
        """
        if scanner:
            my_task = self._scanner_clock_daq_task
        else:
            my_task = self._clock_daq_task
        try:
            # Stop the clock task:
            daq.DAQmxStopTask(my_task)

            # After stopping delete all the configuration of the clock:
            daq.DAQmxClearTask(my_task)

            # Set the task handle to None as a safety
            if scanner:
                self._scanner_clock_daq_task = None
                self._clock_channel_new.pop("Scanner")
            else:
                self._clock_daq_task = None
                self._clock_channel_new.pop("Counter")
        except:
            self.log.exception('Could not close clock.')
            return -1
        return 0

    # ================ End SlowCounterInterface Commands =======================

    # ================ ConfocalScannerInterface Commands =======================
    def reset_hardware(self):
        """ Resets the NI hardware, so the connection is lost and other
            programs can access it.

        @return int: error code (0:OK, -1:error)
        """
        retval = 0
        chanlist = [
            self._odmr_trigger_channel,
            self._clock_channel,
            self._scanner_clock_channel,
            self._gate_in_channel
        ]
        chanlist.extend(self._scanner_ao_channels)
        chanlist.extend(self._photon_sources)
        chanlist.extend(self._counter_channels)
        chanlist.extend(self._scanner_counter_channels)

        devicelist = []
        for channel in chanlist:
            if channel is None:
                continue
            match = re.match(
                '^/(?P<dev>[0-9A-Za-z\- ]+[0-9A-Za-z\-_ ]*)/(?P<chan>[0-9A-Za-z]+)',
                channel)
            if match:
                devicelist.append(match.group('dev'))
            else:
                self.log.error('Did not find device name in {0}.'.format(channel))
        for device in set(devicelist):
            self.log.info('Reset device {0}.'.format(device))
            try:
                daq.DAQmxResetDevice(device)
            except:
                self.log.exception('Could not reset NI device {0}'.format(device))
                retval = -1
        return retval

    def get_scanner_axes(self):
        """ Scanner axes depends on how many channels the analogue output task has.
        """
        if self._scanner_ao_task is None:
            self.log.error('Cannot get channel number, analog output task does not exist.')
            return []

        n_channels = daq.uInt32()
        daq.DAQmxGetTaskNumChans(self._scanner_ao_task, n_channels)
        possible_channels = ['x', 'y', 'z', 'a']

        return possible_channels[0:int(n_channels.value)]

    def get_scanner_count_channels(self):
        """ Return list of counter channels """
        ch = self._scanner_counter_channels[:]
        ch.extend(self._scanner_ai_channels)
        return ch

    def get_position_range(self):
        """ Returns the physical range of the scanner.

        @return float [4][2]: array of 4 ranges with an array containing lower
                              and upper limit. The unit of the scan range is
                              meters.
        """
        return self._scanner_position_ranges

    def set_position_range(self, myrange=None):
        """ Sets the physical range of the scanner.

        @param float [4][2] myrange: array of 4 ranges with an array containing
                                     lower and upper limit. The unit of the
                                     scan range is meters.

        @return int: error code (0:OK, -1:error)
        """
        if myrange is None:
            myrange = [[0, 1e-6], [0, 1e-6], [0, 1e-6], [0, 1e-6]]

        if not isinstance(myrange, (frozenset, list, set, tuple, np.ndarray,)):
            self.log.error('Given range is no array type.')
            return -1

        if len(myrange) != 4:
            self.log.error(
                'Given range should have dimension 4, but has {0:d} instead.'
                ''.format(len(myrange)))
            return -1

        for pos in myrange:
            if len(pos) != 2:
                self.log.error(
                    'Given range limit {1:d} should have dimension 2, but has {0:d} instead.'
                    ''.format(len(pos), pos))
                return -1
            if pos[0] > pos[1]:
                self.log.error(
                    'Given range limit {0:d} has the wrong order.'.format(pos))
                return -1

        self._scanner_position_ranges = myrange
        return 0

    def set_voltage_range(self, myrange=None):
        """ Sets the voltage range of the NI Card.

        @param float [n][2] myrange: array containing lower and upper limit

        @return int: error code (0:OK, -1:error)
        """
        n_ch = len(self.get_scanner_axes())
        if myrange is None:
            myrange = [[-10., 10.], [-10., 10.], [-10., 10.], [-10., 10.]][0:n_ch]

        if not isinstance(myrange, (frozenset, list, set, tuple, np.ndarray)):
            self.log.error('Given range is no array type.')
            return -1

        if len(myrange) != n_ch:
            self.log.error(
                'Given range should have dimension 2, but has {0:d} instead.'
                ''.format(len(myrange)))
            return -1

        for r in myrange:
            if r[0] > r[1]:
                self.log.error('Given range limit {0:d} has the wrong order.'.format(r))
                return -1

        self._scanner_voltage_ranges = myrange
        return 0

    def _start_analog_output(self):
        """ Starts or restarts the analog output.

        @return int: error code (0:OK, -1:error)
        """
        try:
            # If an analog task is already running, kill that one first
            if self._scanner_ao_task is not None:
                # stop the analog output task
                daq.DAQmxStopTask(self._scanner_ao_task)

                # delete the configuration of the analog output
                daq.DAQmxClearTask(self._scanner_ao_task)

                # set the task handle to None as a safety
                self._scanner_ao_task = None

            # initialize ao channels / task for scanner, should always be active.
            # Define at first the type of the variable as a Task:
            self._scanner_ao_task = daq.TaskHandle()

            # create the actual analog output task on the hardware device. Via
            # byref you pass the pointer of the object to the TaskCreation function:
            daq.DAQmxCreateTask('ScannerAO', daq.byref(self._scanner_ao_task))
            for n, chan in enumerate(self._scanner_ao_channels):
                # Assign and configure the created task to an analog output voltage channel.
                daq.DAQmxCreateAOVoltageChan(
                    # The AO voltage operation function is assigned to this task.
                    self._scanner_ao_task,
                    # use (all) scanner ao_channels for the output
                    chan,
                    # assign a name for that channel
                    'Scanner AO Channel {0}'.format(n),
                    # minimum possible voltage
                    self._scanner_voltage_ranges[n][0],
                    # maximum possible voltage
                    self._scanner_voltage_ranges[n][1],
                    # units is Volt
                    daq.DAQmx_Val_Volts,
                    # empty for future use
                    '')
        except:
            self.log.exception('Error starting analog output task.')
            return -1
        return 0

    def _stop_analog_output(self):
        """ Stops the analog output.

        @return int: error code (0:OK, -1:error)
        """
        if self._scanner_ao_task is None:
            return -1
        retval = 0
        try:
            # stop the analog output task
            daq.DAQmxStopTask(self._scanner_ao_task)
        except:
            self.log.exception('Error stopping analog output.')
            retval = -1
        try:
            daq.DAQmxSetSampTimingType(self._scanner_ao_task, daq.DAQmx_Val_OnDemand)
        except:
            self.log.exception('Error changing analog output mode.')
            retval = -1
        return retval

    def set_up_scanner_clock(self, clock_frequency=None, clock_channel=None):
        """ Configures the hardware clock of the NiDAQ card to give the timing.

        @param float clock_frequency: if defined, this sets the frequency of
                                      the clock
        @param string clock_channel: if defined, this is the physical channel
                                     of the clock

        @return int: error code (0:OK, -1:error)
        """
        # The clock for the scanner is created on the same principle as it is
        # for the counter. Just to keep consistency, this function is a wrapper
        # around the set_up_clock.
        return self.set_up_clock(
            clock_frequency=clock_frequency,
            clock_channel=clock_channel,
            scanner=True)

    def set_up_scanner(self,
                       counter_channels=None,
                       sources=None,
                       clock_channel=None,
                       scanner_ao_channels=None):
        """ Configures the actual scanner with a given clock.

        The scanner works pretty much like the counter. Here you connect a
        created clock with a counting task. That can be seen as a gated
        counting, where the counts where sampled by the underlying clock.

        @param list(str) counter_channels: this is the physical channel of the counter
        @param list(str) sources:  this is the physical channel where the photons are to count from
        @param string clock_channel: optional, if defined, this specifies the clock for the counter
        @param list(str) scanner_ao_channels: optional, if defined, this specifies
                                           the analog output channels

        @return int: error code (0:OK, -1:error)
        """
        retval = 0
        if self._scanner_clock_daq_task is None and clock_channel is None:
            self.log.error('No clock running, call set_up_clock before starting the counter.')
            return -1

        my_counter_channels = counter_channels if counter_channels else self._scanner_counter_channels
        my_photon_sources = sources if sources else self._photon_sources
        self._my_scanner_clock_channel = clock_channel if clock_channel else self._scanner_clock_channel

        if scanner_ao_channels is not None:
            self._scanner_ao_channels = scanner_ao_channels
            retval = self._start_analog_output()

        if len(my_photon_sources) < len(my_counter_channels):
            self.log.error('You have given {0} sources but {1} counting channels.'
                           'Please give an equal or greater number of sources.'
                           ''.format(len(my_photon_sources), len(my_counter_channels)))
            return -1

        try:
            # Set the Sample Timing Type. Task timing to use a sampling clock:
            # specify how the Data of the selected task is collected, i.e. set it
            # now to be sampled on demand for the analog output, i.e. when
            # demanded by software.
            daq.DAQmxSetSampTimingType(self._scanner_ao_task, daq.DAQmx_Val_OnDemand)

            for i, ch in enumerate(my_counter_channels):
                # create handle for task, this task will do the photon counting for the
                # scanner.
                task = daq.TaskHandle()

                # actually create the scanner counting task
                daq.DAQmxCreateTask('ScannerCounter{0}'.format(i), daq.byref(task))

                # Create a Counter Input which samples with Semi Periods the Channel.
                # set up semi period width measurement in photon ticks, i.e. the width
                # of each pulse (high and low) generated by pulse_out_task is measured
                # in photon ticks.
                #   (this task creates a channel to measure the time between state
                #    transitions of a digital signal and adds the channel to the task
                #    you choose)
                daq.DAQmxCreateCISemiPeriodChan(
                    # The task to which to add the channels
                    task,
                    # use this counter channel
                    ch,
                    # name to assign to it
                    'Scanner Counter Channel {0}'.format(i),
                    # expected minimum value
                    0,
                    # Expected maximum count value
                    self._max_counts / self._scanner_clock_frequency,
                    # units of width measurement, here Timebase photon ticks
                    daq.DAQmx_Val_Ticks,
                    '')

                # Set the Counter Input to a Semi Period input Terminal.
                # Connect the pulses from the scanner clock to the scanner counter
                daq.DAQmxSetCISemiPeriodTerm(
                    # The task to which to add the counter channel.
                    task,
                    # use this counter channel
                    ch,
                    # assign a Terminal Name
                    self._my_scanner_clock_channel + 'InternalOutput')

                # Set a CounterInput Control Timebase Source.
                # Specify the terminal of the timebase which is used for the counter:
                # Define the source of ticks for the counter as self._photon_source for
                # the Scanner Task.
                daq.DAQmxSetCICtrTimebaseSrc(
                    # define to which task to# connect this function
                    task,
                    # counter channel to output the# counting results
                    ch,
                    # which channel to count
                    my_photon_sources[i])
                self._scanner_counter_daq_tasks.append(task)

            # Scanner analog input task
            if self._scanner_ai_channels:
                atask = daq.TaskHandle()

                daq.DAQmxCreateTask('ScanAnalogIn', daq.byref(atask))

                daq.DAQmxCreateAIVoltageChan(
                    atask,
                    ', '.join(self._scanner_ai_channels),
                    'Scan Analog In',
                    daq.DAQmx_Val_RSE,
                    -10,
                    10,
                    daq.DAQmx_Val_Volts,
                    ''
                )
                self._scanner_analog_daq_task = atask
        except:
            self.log.exception('Error while setting up scanner.')
            retval = -1

        return retval

    def scanner_set_position(self, x=None, y=None, z=None, a=None):
        """Move stage to x, y, z, a (where a is the fourth voltage channel).

        #FIXME: No volts
        @param float x: position in x-direction (volts)
        @param float y: position in y-direction (volts)
        @param float z: position in z-direction (volts)
        @param float a: position in a-direction (volts)

        @return int: error code (0:OK, -1:error)
        """

        if self.module_state() == 'locked':
            self.log.error('Another scan_line is already running, close this one first.')
            return -1

        if x is not None:
            if not (self._scanner_position_ranges[0][0] <= x <= self._scanner_position_ranges[0][1]):
                self.log.error('You want to set x out of range: {0:f}.'.format(x))
                return -1
            self._current_position[0] = np.float(x)

        if y is not None:
            if not (self._scanner_position_ranges[1][0] <= y <= self._scanner_position_ranges[1][1]):
                self.log.error('You want to set y out of range: {0:f}.'.format(y))
                return -1
            self._current_position[1] = np.float(y)

        if z is not None:
            if not (self._scanner_position_ranges[2][0] <= z <= self._scanner_position_ranges[2][1]):
                self.log.error('You want to set z out of range: {0:f}.'.format(z))
                return -1
            self._current_position[2] = np.float(z)

        if a is not None:
            if not (self._scanner_position_ranges[3][0] <= a <= self._scanner_position_ranges[3][1]):
                self.log.error('You want to set a out of range: {0:f}.'.format(a))
                return -1
            self._current_position[3] = np.float(a)

        # the position has to be a vstack
        my_position = np.vstack(self._current_position)

        # then directly write the position to the hardware
        try:
            self._write_scanner_ao(
                voltages=self._scanner_position_to_volt(my_position),
                start=True)
        except:
            return -1
        return 0

    def _write_scanner_ao(self, voltages, length=1, start=False):
        """Writes a set of voltages to the analog outputs.

        @param float[][n] voltages: array of n-part tuples defining the voltage
                                    points
        @param int length: number of tuples to write
        @param bool start: write immediately (True)
                           or wait for start of task (False)

        n depends on how many channels are configured for analog output
        """
        # Number of samples which were actually written, will be stored here.
        # The error code of this variable can be asked with .value to check
        # whether all channels have been written successfully.
        self._AONwritten = daq.int32()
        # write the voltage instructions for the analog output to the hardware
        daq.DAQmxWriteAnalogF64(
            # write to this task
            self._scanner_ao_task,
            # length of the command (points)
            length,
            # start task immediately (True), or wait for software start (False)
            start,
            # maximal timeout in seconds for# the write process
            self._RWTimeout,
            # Specify how the samples are arranged: each pixel is grouped by channel number
            daq.DAQmx_Val_GroupByChannel,
            # the voltages to be written
            voltages,
            # The actual number of samples per channel successfully written to the buffer
            daq.byref(self._AONwritten),
            # Reserved for future use. Pass NULL(here None) to this parameter
            None)
        return self._AONwritten.value

    def _scanner_position_to_volt(self, positions=None):
        """ Converts a set of position pixels to acutal voltages.

        @param float[][n] positions: array of n-part tuples defining the pixels

        @return float[][n]: array of n-part tuples of corresponding voltages

        The positions is typically a matrix like
            [[x_values], [y_values], [z_values], [a_values]]
            but x, xy, xyz and xyza are allowed formats.
        """

        if not isinstance(positions, (frozenset, list, set, tuple, np.ndarray,)):
            self.log.error('Given position list is no array type.')
            return np.array([np.NaN])

        vlist = []
        for i, position in enumerate(positions):
            vlist.append(
                (self._scanner_voltage_ranges[i][1] - self._scanner_voltage_ranges[i][0])
                / (self._scanner_position_ranges[i][1] - self._scanner_position_ranges[i][0])
                * (position - self._scanner_position_ranges[i][0])
                + self._scanner_voltage_ranges[i][0]
            )
        volts = np.vstack(vlist)

        for i, v in enumerate(volts):
            if v.min() < self._scanner_voltage_ranges[i][0] or v.max() > self._scanner_voltage_ranges[i][1]:
                self.log.error(
                    'Voltages ({0}, {1}) exceed the limit, the positions have to '
                    'be adjusted to stay in the given range.'.format(v.min(), v.max()))
                return np.array([np.NaN])
        return volts

    def get_scanner_position(self):
        """ Get the current position of the scanner hardware.

        @return float[]: current position in (x, y, z, a).
        """
        return self._current_position.tolist()

    def _set_up_line(self, length=100):
        """ Sets up the analog output for scanning a line.

        Connect the timing of the Analog scanning task with the timing of the
        counting task.

        @param int length: length of the line in pixel

        @return int: error code (0:OK, -1:error)
        """
        if self._scanner_counter_channels and len(self._scanner_counter_daq_tasks) < 1:
            self.log.error('Configured counter is not running, cannot scan a line.')
            return np.array([[-1.]])

        if self._scanner_ai_channels and self._scanner_analog_daq_task is None:
            self.log.error('Configured analog input is not running, cannot scan a line.')
            return -1

        self._line_length = length

        try:
            # Just a formal check whether length is not a too huge number
            if length < np.inf:
                # Configure the Sample Clock Timing.
                # Set up the timing of the scanner counting while the voltages are
                # being scanned (i.e. that you go through each voltage, which
                # corresponds to a position. How fast the voltages are being
                # changed is combined with obtaining the counts per voltage peak).
                daq.DAQmxCfgSampClkTiming(
                    # add to this task
                    self._scanner_ao_task,
                    # use this channel as clock
                    self._my_scanner_clock_channel + 'InternalOutput',
                    # Maximum expected clock frequency
                    self._scanner_clock_frequency,
                    # Generate sample on falling edge
                    daq.DAQmx_Val_Rising,
                    # generate finite number of samples
                    daq.DAQmx_Val_FiniteSamps,
                    # number of samples to generate
                    self._line_length)

            # Configure Implicit Timing for the clock.
            # Set timing for scanner clock task to the number of pixel.
            daq.DAQmxCfgImplicitTiming(
                # define task
                self._scanner_clock_daq_task,
                # only a limited number of# counts
                daq.DAQmx_Val_FiniteSamps,
                # count twice for each voltage +1 for safety
                self._line_length + 1)

            for i, task in enumerate(self._scanner_counter_daq_tasks):
                # Configure Implicit Timing for the scanner counting task.
                # Set timing for scanner count task to the number of pixel.
                daq.DAQmxCfgImplicitTiming(
                    # define task
                    task,
                    # only a limited number of counts
                    daq.DAQmx_Val_FiniteSamps,
                    # count twice for each voltage +1 for safety
                    2 * self._line_length + 1)

                # Set the Read point Relative To an operation.
                # Specifies the point in the buffer at which to begin a read operation,
                # here we read samples from beginning of acquisition and do not overwrite
                daq.DAQmxSetReadRelativeTo(
                    # define to which task to connect this function
                    task,
                    # Start reading samples relative to the last sample returned
                    # by the previous read
                    daq.DAQmx_Val_CurrReadPos)

                # Set the Read Offset.
                # Specifies an offset in samples per channel at which to begin a read
                # operation. This offset is relative to the location you specify with
                # RelativeTo. Here we do not read the first sample.
                daq.DAQmxSetReadOffset(
                    # connect to this task
                    task,
                    # Offset after which to read
                    1)

                # Set Read OverWrite Mode.
                # Specifies whether to overwrite samples in the buffer that you have
                # not yet read. Unread data in buffer will be overwritten:
                daq.DAQmxSetReadOverWrite(
                    task,
                    daq.DAQmx_Val_DoNotOverwriteUnreadSamps)

            # Analog channels
            if self._scanner_ai_channels:
                # Analog in channel timebase
                daq.DAQmxCfgSampClkTiming(
                    self._scanner_analog_daq_task,
                    self._scanner_clock_channel + 'InternalOutput',
                    self._scanner_clock_frequency,
                    daq.DAQmx_Val_Rising,
                    daq.DAQmx_Val_ContSamps,
                    self._line_length + 1
                )
        except:
            self.log.exception('Error while setting up scanner to scan a line.')
            return -1
        return 0

    def scan_line(self, line_path=None, pixel_clock=False):
        """ Scans a line and return the counts on that line.

        @param float[c][m] line_path: array of c-tuples defining the voltage points
            (m = samples per line)
        @param bool pixel_clock: whether we need to output a pixel clock for this line

        @return float[m][n]: m (samples per line) n-channel photon counts per second

        The input array looks for a xy scan of 5x5 points at the position z=-2
        like the following:
            [ [1, 2, 3, 4, 5], [1, 1, 1, 1, 1], [-2, -2, -2, -2] ]
        n is the number of scanner axes, which can vary. Typical values are 2 for galvo scanners,
        3 for xyz scanners and 4 for xyz scanners with a special function on the a axis.
        """
        if self._scanner_counter_channels and len(self._scanner_counter_daq_tasks) < 1:
            self.log.error('Configured counter is not running, cannot scan a line.')
            return np.array([[-1.]])

        if self._scanner_ai_channels and self._scanner_analog_daq_task is None:
            self.log.error('Configured analog input is not running, cannot scan a line.')
            return -1

        if not isinstance(line_path, (frozenset, list, set, tuple, np.ndarray,)):
            self.log.error('Given line_path list is not array type.')
            return np.array([[-1.]])
        try:
            # set task timing to use a sampling clock:
            # specify how the Data of the selected task is collected, i.e. set it
            # now to be sampled by a hardware (clock) signal.
            daq.DAQmxSetSampTimingType(self._scanner_ao_task, daq.DAQmx_Val_SampClk)
            self._set_up_line(np.shape(line_path)[1])
            line_volts = self._scanner_position_to_volt(line_path)
            # write the positions to the analog output
            written_voltages = self._write_scanner_ao(
                voltages=line_volts,
                length=self._line_length,
                start=False)

            # start the timed analog output task
            daq.DAQmxStartTask(self._scanner_ao_task)

            for i, task in enumerate(self._scanner_counter_daq_tasks):
                daq.DAQmxStopTask(task)

            daq.DAQmxStopTask(self._scanner_clock_daq_task)

            if pixel_clock and self._pixel_clock_channel is not None:
                daq.DAQmxConnectTerms(
                    self._scanner_clock_channel + 'InternalOutput',
                    self._pixel_clock_channel,
                    daq.DAQmx_Val_DoNotInvertPolarity)

            # start the scanner counting task that acquires counts synchronously
            for i, task in enumerate(self._scanner_counter_daq_tasks):
                daq.DAQmxStartTask(task)

            if self._scanner_ai_channels:
                daq.DAQmxStartTask(self._scanner_analog_daq_task)

            daq.DAQmxStartTask(self._scanner_clock_daq_task)

            for i, task in enumerate(self._scanner_counter_daq_tasks):
                # wait for the scanner counter to finish
                daq.DAQmxWaitUntilTaskDone(
                    # define task
                    task,
                    # Maximum timeout for the counter times the positions. Unit is seconds.
                    self._RWTimeout * 2 * self._line_length)

            # wait for the scanner clock to finish
            daq.DAQmxWaitUntilTaskDone(
                # define task
                self._scanner_clock_daq_task,
                # maximal timeout for the counter times the positions
                self._RWTimeout * 2 * self._line_length)

            # count data will be written here
            self._scan_data = np.empty(
                (len(self.get_scanner_count_channels()), 2 * self._line_length),
                dtype=np.uint32)

            # number of samples which were read will be stored here
            n_read_samples = daq.int32()
            for i, task in enumerate(self._scanner_counter_daq_tasks):
                # actually read the counted photons
                daq.DAQmxReadCounterU32(
                    # read from this task
                    task,
                    # read number of double the # number of samples
                    2 * self._line_length,
                    # maximal timeout for the read# process
                    self._RWTimeout,
                    # write into this array
                    self._scan_data[i],
                    # length of array to write into
                    2 * self._line_length,
                    # number of samples which were actually read
                    daq.byref(n_read_samples),
                    # Reserved for future use. Pass NULL(here None) to this parameter.
                    None)

                # stop the counter task
                daq.DAQmxStopTask(task)

            # Analog channels
            if self._scanner_ai_channels:
                self._analog_data = np.full(
                    (len(self._scanner_ai_channels), self._line_length + 1),
                    222,
                    dtype=np.float64)

                analog_read_samples = daq.int32()

                daq.DAQmxReadAnalogF64(
                    self._scanner_analog_daq_task,
                    self._line_length + 1,
                    self._RWTimeout,
                    daq.DAQmx_Val_GroupByChannel,
                    self._analog_data,
                    len(self._scanner_ai_channels) * (self._line_length + 1),
                    daq.byref(analog_read_samples),
                    None
                )

                daq.DAQmxStopTask(self._scanner_analog_daq_task)

            # stop the clock task
            daq.DAQmxStopTask(self._scanner_clock_daq_task)

            # stop the analog output task
            self._stop_analog_output()

            if pixel_clock and self._pixel_clock_channel is not None:
                daq.DAQmxDisconnectTerms(
                    self._scanner_clock_channel + 'InternalOutput',
                    self._pixel_clock_channel)

            # create a new array for the final data (this time of the length
            # number of samples):
            self._real_data = np.empty(
                (len(self._scanner_counter_channels), self._line_length),
                dtype=np.uint32)

            # add up adjoint pixels to also get the counts from the low time of
            # the clock:
            self._real_data = self._scan_data[:, ::2]
            self._real_data += self._scan_data[:, 1::2]

            all_data = np.full(
                (len(self.get_scanner_count_channels()), self._line_length), 2, dtype=np.float64)
            all_data[0:len(self._real_data)] = np.array(
                self._real_data * self._scanner_clock_frequency, np.float64)

            if self._scanner_ai_channels:
                all_data[len(self._scanner_counter_channels):] = self._analog_data[:, :-1]

            # update the scanner position instance variable
            self._current_position = np.array(line_path[:, -1])
        except:
            self.log.exception('Error while scanning line.')
            return np.array([[-1.]])
        # return values is a rate of counts/s
        return all_data.transpose()

    def close_scanner(self):
        """ Closes the scanner and cleans up afterwards.

        @return int: error code (0:OK, -1:error)
        """
        a = self._stop_analog_output()

        b = 0
        if self._scanner_ai_channels:
            try:
                # stop the counter task
                daq.DAQmxStopTask(self._scanner_analog_daq_task)
                # after stopping delete all the configuration of the counter
                daq.DAQmxClearTask(self._scanner_analog_daq_task)
                # set the task handle to None as a safety
                self._scanner_analog_daq_task = None
            except:
                self.log.exception('Could not close analog.')
                b = -1

        c = self.close_counter(scanner=True)
        return -1 if a < 0 or b < 0 or c < 0 else 0

    def close_scanner_clock(self):
        """ Closes the clock and cleans up afterwards.

        @return int: error code (0:OK, -1:error)
        """
        return self.close_clock(scanner=True)

    # ================ End ConfocalScannerInterface Commands ===================

    # ==================== ODMRCounterInterface Commands =======================
    def set_up_odmr_clock(self, clock_frequency=None, clock_channel=None):
        """ Configures the hardware clock of the NiDAQ card to give the timing.

        @param float clock_frequency: if defined, this sets the frequency of
                                      the clock
        @param string clock_channel: if defined, this is the physical channel
                                     of the clock

        @return int: error code (0:OK, -1:error)
        """

        return self.set_up_clock(
            clock_frequency=clock_frequency,
            clock_channel=clock_channel,
            scanner=True,
            idle=False)

    def set_up_odmr(self, counter_channel=None, photon_source=None,
                    clock_channel=None, odmr_trigger_channel=None):
        """ Configures the actual counter with a given clock.

        @param string counter_channel: if defined, this is the physical channel
                                       of the counter
        @param string photon_source: if defined, this is the physical channel
                                     where the photons are to count from
        @param string clock_channel: if defined, this specifies the clock for
                                     the counter
        @param string odmr_trigger_channel: if defined, this specifies the
                                            trigger output for the microwave

        @return int: error code (0:OK, -1:error)
        """
        if self._scanner_clock_daq_task is None and clock_channel is None:
            self.log.error('No clock running, call set_up_clock before starting the counter.')
            return -1
        if self._scanner_counter_daq_tasks:
            self.log.error('Another counter is already running, close this one first.')
            return -1
        if self._scanner_ai_channels and self._scanner_analog_daq_task is not None:
            self.log.error('Another analog is already running, close this one first.')
            return -1

        my_clock_channel = clock_channel if clock_channel else self._scanner_clock_channel

        if self._scanner_counter_channels and self._photon_sources:
            my_counter_channel = counter_channel if counter_channel else self._scanner_counter_channels[0]
            my_photon_source = photon_source if photon_source else self._photon_sources[0]

            # this task will count photons with binning defined by the clock_channel
            task = daq.TaskHandle()
            try:
                # create task for the counter
                daq.DAQmxCreateTask('ODMRCounter', daq.byref(task))

                # set up semi period width measurement in photon ticks, i.e. the width
                # of each pulse (high and low) generated by pulse_out_task is measured
                # in photon ticks.
                #   (this task creates a channel to measure the time between state
                #    transitions of a digital signal and adds the channel to the task
                #    you choose)
                daq.DAQmxCreateCISemiPeriodChan(
                    # define to which task to# connect this function
                    task,
                    # use this counter channel
                    my_counter_channel,
                    # name to assign to it
                    'ODMR Counter',
                    # Expected minimum count value
                    0,
                    # Expected maximum count value
                    self._max_counts / self._scanner_clock_frequency,
                    # units of width measurement, here photon ticks
                    daq.DAQmx_Val_Ticks,
                    '')

                # connect the pulses from the clock to the counter
                daq.DAQmxSetCISemiPeriodTerm(
                    task,
                    my_counter_channel,
                    my_clock_channel + 'InternalOutput')

                # define the source of ticks for the counter as self._photon_source
                daq.DAQmxSetCICtrTimebaseSrc(
                    task,
                    my_counter_channel,
                    my_photon_source)

                self._scanner_counter_daq_tasks.append(task)
            except:
                self.log.exception('Error while setting up the digital counter of ODMR scan.')
                return -1

        try:
            # Analog task
            if self._scanner_ai_channels:
                atask = daq.TaskHandle()
                daq.DAQmxCreateTask('ODMRAnalog', daq.byref(atask))

                daq.DAQmxCreateAIVoltageChan(
                    atask,
                    ', '.join(self._scanner_ai_channels),
                    'ODMR Analog',
                    daq.DAQmx_Val_RSE,
                    -10,
                    10,
                    daq.DAQmx_Val_Volts,
                    ''
                )
<<<<<<< HEAD

            # connect the pulses from the clock to the counter
            daq.DAQmxSetCIPulseWidthTerm(
                task,
                my_counter_channel,
                my_clock_channel + 'InternalOutput')

            # define the source of ticks for the counter as self._photon_source
            daq.DAQmxSetCICtrTimebaseSrc(
                task,
                my_counter_channel,
                my_photon_source)
=======
                self._scanner_analog_daq_task = atask
>>>>>>> 71095d2c

            # start and stop pulse task to correctly initiate idle state high voltage.
            daq.DAQmxStartTask(self._scanner_clock_daq_task)
            # otherwise, it will be low until task starts, and MW will receive wrong pulses.
            daq.DAQmxStopTask(self._scanner_clock_daq_task)

            if self.lock_in_active:
                ptask = daq.TaskHandle()
                daq.DAQmxCreateTask('ODMRPulser', daq.byref(ptask))
                daq.DAQmxCreateDOChan(
                    ptask,
                    '{0:s}, {1:s}'.format(self._odmr_trigger_line, self._odmr_switch_line),
                    "ODMRPulserChannel",
                    daq.DAQmx_Val_ChanForAllLines)

                self._odmr_pulser_daq_task = ptask

            # connect the clock to the trigger channel to give triggers for the
            # microwave
            daq.DAQmxConnectTerms(
                self._scanner_clock_channel + 'InternalOutput',
                self._odmr_trigger_channel,
                daq.DAQmx_Val_DoNotInvertPolarity)
        except:
            self.log.exception('Error while setting up ODMR scan.')
            return -1
        return 0

    def set_odmr_length(self, length=100):
        """ Sets up the trigger sequence for the ODMR and the triggered microwave.

        @param int length: length of microwave sweep in pixel

        @return int: error code (0:OK, -1:error)
        """
        if self._scanner_counter_channels and len(self._scanner_counter_daq_tasks) < 1:
            self.log.error('No counter is running, cannot do ODMR without one.')
            return -1

        if self._scanner_ai_channels and self._scanner_analog_daq_task is None:
            self.log.error('No analog task is running, cannot do ODMR without one.')
            return -1

        self._odmr_length = length
        try:
            # set timing for odmr clock task to the number of pixel.
            daq.DAQmxCfgImplicitTiming(
                # define task
                self._scanner_clock_daq_task,
                # only a limited number of counts
                daq.DAQmx_Val_FiniteSamps,
                # count twice for each voltage +1 for starting this task.
                # This first pulse will start the count task.
                self._odmr_length + 1)

            # Digital
            if self._scanner_counter_channels:
                # set timing for odmr count task to the number of pixel.
                daq.DAQmxCfgImplicitTiming(
                    # define task
                    self._scanner_counter_daq_tasks[0],
                    # only a limited number of counts
                    daq.DAQmx_Val_ContSamps,
                    # count twice for each voltage +1 for starting this task.
                    # This first pulse will start the count task.
                    2 * (self._odmr_length + 1))

                # read samples from beginning of acquisition, do not overwrite
                daq.DAQmxSetReadRelativeTo(
                    self._scanner_counter_daq_tasks[0],
                    daq.DAQmx_Val_CurrReadPos)

                # do not read first sample
                daq.DAQmxSetReadOffset(
                    self._scanner_counter_daq_tasks[0],
                    0)

                # unread data in buffer will be overwritten
                daq.DAQmxSetReadOverWrite(
                    self._scanner_counter_daq_tasks[0],
                    daq.DAQmx_Val_DoNotOverwriteUnreadSamps)

            # Analog
            if self._scanner_ai_channels:
                # Analog in channel timebase
                daq.DAQmxCfgSampClkTiming(
                    self._scanner_analog_daq_task,
                    self._scanner_clock_channel + 'InternalOutput',
                    self._scanner_clock_frequency,
                    daq.DAQmx_Val_Rising,
                    daq.DAQmx_Val_ContSamps,
                    self._odmr_length + 1
                )

            if self._odmr_pulser_daq_task:
                # pulser channel timebase
                daq.DAQmxCfgSampClkTiming(
                    self._odmr_pulser_daq_task,
                    self._scanner_clock_channel + 'InternalOutput',
                    self._scanner_clock_frequency,
                    daq.DAQmx_Val_Rising,
                    daq.DAQmx_Val_ContSamps,
                    self._odmr_length + 1
                )
        except:
            self.log.exception('Error while setting up ODMR counter.')
            return -1
        return 0

    @property
    def oversampling(self):
        return self._oversampling

    @oversampling.setter
    def oversampling(self, val):
        if not isinstance(val, (int, float)):
            self.log.error('oversampling has to be int of float.')
        else:
            self._oversampling = int(val)

    @property
    def lock_in_active(self):
        return self._lock_in_active

    @lock_in_active.setter
    def lock_in_active(self, val):
        if not isinstance(val, bool):
            self.log.error('lock_in_active has to be boolean.')
        else:
            self._lock_in_active = val
            if self._lock_in_active:
                self.log.warn('You just switched the ODMR counter to Lock-In-mode. \n'
                              'Please make sure you connected all triggers correctly:\n'
                              '  {0:s} is the microwave trigger channel\n'
                              '  {1:s} is the switching channel for the lock in\n'
                              ''.format(self._odmr_trigger_line, self._odmr_switch_line))

    def count_odmr(self, length=100):
        """ Sweeps the microwave and returns the counts on that sweep.

        @param int length: length of microwave sweep in pixel

        @return float[]: the photon counts per second
        """
        if len(self._scanner_counter_daq_tasks) < 1 and self._scanner_counter_channels:
            self.log.error(
                'No counter is running, cannot scan an ODMR line without one.')
            return True, np.array([-1.])

        if self._scanner_ai_channels and self._scanner_analog_daq_task is None:
            self.log.error('No analog task is running, cannot do ODMR without one.')
            return True, np.array([-1.])

        # check if length setup is correct, if not, adjust.
        if self._odmr_pulser_daq_task:
            odmr_length_to_set = length * self.oversampling * 2
        else:
            odmr_length_to_set = length

        if self.set_odmr_length(odmr_length_to_set) < 0:
            self.log.error('An error arose while setting the odmr lenth to {}.'.format(odmr_length_to_set))
            return True, np.array([-1.])

        try:
            # start the scanner counting task that acquires counts synchronously
            if self._scanner_counter_channels:
                daq.DAQmxStartTask(self._scanner_counter_daq_tasks[0])
            if self._scanner_ai_channels:
                daq.DAQmxStartTask(self._scanner_analog_daq_task)
        except:
            self.log.exception('Cannot start ODMR counter.')
            return True, np.array([-1.])

        if self._odmr_pulser_daq_task:
            try:

                # The pulse pattern is an alternating 0 and 1 on the switching channel (line0),
                # while the first half of the whole microwave pulse is 1 and the other half is 0.
                # This way the beginning of the microwave has a rising edge.
                pulse_pattern = np.zeros(self.oversampling * 2, dtype=np.uint32)
                pulse_pattern[:self.oversampling] += 1
                pulse_pattern[::2] += 2

                daq.DAQmxWriteDigitalU32(self._odmr_pulser_daq_task,
                                         len(pulse_pattern),
                                         0,
                                         self._RWTimeout * self._odmr_length,
                                         daq.DAQmx_Val_GroupByChannel,
                                         pulse_pattern,
                                         None,
                                         None)

                daq.DAQmxStartTask(self._odmr_pulser_daq_task)
            except:
                self.log.exception('Cannot start ODMR pulser.')
                return True, np.array([-1.])

        try:
            daq.DAQmxStartTask(self._scanner_clock_daq_task)

            # wait for the scanner clock to finish
            daq.DAQmxWaitUntilTaskDone(
                # define task
                self._scanner_clock_daq_task,
                # maximal timeout for the counter times the positions
                self._RWTimeout * 2 * self._odmr_length)

<<<<<<< HEAD
            # count data will be written here
            odmr_data = np.full(
                (2 * self._odmr_length + 1,),
                222,
                dtype=np.uint32)

            # number of samples which were read will be stored here
            n_read_samples = daq.int32()
=======
            # Digital
            if self._scanner_counter_channels:
                # count data will be written here
                odmr_data = np.full(
                    (2 * self._odmr_length + 1, ),
                    222,
                    dtype=np.uint32)

                #number of samples which were read will be stored here
                n_read_samples = daq.int32()
>>>>>>> 71095d2c

                # actually read the counted photons
                daq.DAQmxReadCounterU32(
                    # read from this task
                    self._scanner_counter_daq_tasks[0],
                    # Read number of double the# number of samples
                    2 * self._odmr_length + 1,
                    # Maximal timeout for the read # process
                    self._RWTimeout,
                    # write into this array
                    odmr_data,
                    # length of array to write into
                    2 * self._odmr_length + 1,
                    # number of samples which were actually read
                    daq.byref(n_read_samples),
                    # Reserved for future use. Pass NULL (here None) to this parameter.
                    None)

            # Analog
            if self._scanner_ai_channels:
                odmr_analog_data = np.full(
                    (len(self._scanner_ai_channels), self._odmr_length + 1),
                    222,
                    dtype=np.float64)

                analog_read_samples = daq.int32()

                daq.DAQmxReadAnalogF64(
                    self._scanner_analog_daq_task,
                    self._odmr_length + 1,
                    self._RWTimeout,
                    daq.DAQmx_Val_GroupByChannel,
                    odmr_analog_data,
                    len(self._scanner_ai_channels) * (self._odmr_length + 1),
                    daq.byref(analog_read_samples),
                    None
                )

            # stop the counter task
            daq.DAQmxStopTask(self._scanner_clock_daq_task)
            if self._scanner_counter_channels:
                daq.DAQmxStopTask(self._scanner_counter_daq_tasks[0])
            if self._scanner_ai_channels:
                daq.DAQmxStopTask(self._scanner_analog_daq_task)
            if self._odmr_pulser_daq_task:
                daq.DAQmxStopTask(self._odmr_pulser_daq_task)

            # prepare array to return data
            all_data = np.full((len(self.get_odmr_channels()), length),
                               222,
                               dtype=np.float64)
<<<<<<< HEAD

            # create a new array for the final data (this time of the length
            # number of samples)
            real_data = np.zeros((self._odmr_length,), dtype=np.uint32)

            # add up adjoint pixels to also get the counts from the low time of
            # the clock:

            real_data += odmr_data[1:-1:2]
            real_data += odmr_data[:-1:2]

            if self._odmr_pulser_daq_task:
                differential_data = np.zeros((self.oversampling * length,), dtype=np.float64)

                differential_data += real_data[1::2]
                differential_data -= real_data[::2]
                differential_data = np.divide(differential_data, real_data[::2],
                                              np.zeros_like(differential_data),
                                              where=real_data[::2] != 0)

                all_data[0] = np.median(np.reshape(differential_data,
                                                   (-1, self.oversampling)),
                                        axis=1
                                        )

                if len(self._scanner_ai_channels) > 0:
=======
            start_index = 0
            if self._scanner_counter_channels:
                # create a new array for the final data (this time of the length
                # number of samples)
                real_data = np.zeros((self._odmr_length, ), dtype=np.uint32)

                # add upp adjoint pixels to also get the counts from the low time of
                # the clock:

                real_data += odmr_data[1:-1:2]
                real_data += odmr_data[:-1:2]

                if self._odmr_pulser_daq_task:
                    differential_data = np.zeros((self.oversampling * length, ), dtype=np.float64)

                    differential_data += real_data[1::2]
                    differential_data -= real_data[::2]
                    differential_data = np.divide(differential_data, real_data[::2],
                                                  np.zeros_like(differential_data),
                                                  where=real_data[::2] != 0)

                    all_data[0] = np.median(np.reshape(differential_data,
                                                       (-1, self.oversampling)),
                                            axis=1
                                            )
                else:
                    all_data[0] = np.array(real_data * self._scanner_clock_frequency, np.float64)
                start_index += 1

            if self._scanner_ai_channels:
                if self._odmr_pulser_daq_task:
>>>>>>> 71095d2c
                    for i, analog_data in enumerate(odmr_analog_data):
                        differential_data = np.zeros((self.oversampling * length,), dtype=np.float64)

                        differential_data += analog_data[1:-1:2]
                        differential_data -= analog_data[:-1:2]
                        differential_data = np.divide(differential_data, analog_data[:-1:2],
                                                      np.zeros_like(differential_data),
                                                      where=analog_data[:-1:2] != 0)

<<<<<<< HEAD
                        all_data[i + 1] = np.median(np.reshape(differential_data,
                                                               (-1, self.oversampling)),
                                                    axis=1
                                                    )
=======
                        all_data[i+start_index] = np.median(np.reshape(differential_data,
                                                                       (-1, self.oversampling)),
                                                            axis=1
                                                            )
>>>>>>> 71095d2c

                else:
                    all_data[start_index:] = odmr_analog_data[:, :-1]

            return False, all_data
        except:
            self.log.exception('Error while counting for ODMR.')
            return True, np.full((len(self.get_odmr_channels()), 1), [-1.])

    def close_odmr(self):
        """ Closes the odmr and cleans up afterwards.

        @return int: error code (0:OK, -1:error)
        """
        retval = 0
        try:
            # disconnect the trigger channel
            daq.DAQmxDisconnectTerms(
                self._scanner_clock_channel + 'InternalOutput',
                self._odmr_trigger_channel)

        except:
            self.log.exception('Error while disconnecting ODMR clock channel.')
            retval = -1

        if self._scanner_ai_channels:
            try:
                # stop the counter task
                daq.DAQmxStopTask(self._scanner_analog_daq_task)
                # after stopping delete all the configuration of the counter
                daq.DAQmxClearTask(self._scanner_analog_daq_task)
                # set the task handle to None as a safety
                self._scanner_analog_daq_task = None
            except:
                self.log.exception('Could not close analog.')
                retval = -1

        if self._odmr_pulser_daq_task:
            try:
                # stop the pulser task
                daq.DAQmxStopTask(self._odmr_pulser_daq_task)
                # after stopping delete all the configuration of the pulser
                daq.DAQmxClearTask(self._odmr_pulser_daq_task)
                # set the task handle to None as a safety
                self._odmr_pulser_daq_task = None
            except:
                self.log.exception('Could not close pulser.')
                retval = -1

        retval = -1 if self.close_counter(scanner=True) < 0 or retval < 0 else 0
        return retval

    def get_odmr_channels(self):
        ch = list()
        if self._scanner_counter_channels:
            ch.append(self._scanner_counter_channels[0])
        ch.extend(self._scanner_ai_channels)
        return ch

    def close_odmr_clock(self):
        """ Closes the odmr and cleans up afterwards.

        @return int: error code (0:OK, -1:error)
        """
        return self.close_clock(scanner=True)

    # ================== End ODMRCounterInterface Commands ====================

    def get_status(self):
        """ Receives the current status of the Fast Counter and outputs it as
            return value.

        0 = unconfigured
        1 = idle
        2 = running
        3 = paused
        -1 = error state
        """
        if self._gated_counter_daq_task is None:
            return 0
        else:
            # return value represents a uint32 value, i.e.
            #   task_done = 0  => False, i.e. device is running
            #   task_done !=0  => True, i.e. device has stopped
            task_done = daq.bool32()

            ret_v = daq.DAQmxIsTaskDone(
                # task reference
                self._gated_counter_daq_task,
                # reference to bool value.
                daq.byref(task_done))

            if ret_v != 0:
                return ret_v

            if task_done.value() == 0:
                return 1
            else:
                return 2

    # ======================== Gated photon counting ==========================

    def set_up_gated_counter(self, buffer_length, read_available_samples=False):
        """ Initializes and starts task for external gated photon counting.

        @param int buffer_length: Defines how long the buffer to be filled with
                                  samples should be. If buffer is full, program
                                  crashes, so use upper bound. Some reference
                                  calculated with sample_rate (in Samples/second)
                                  divided by Buffer_size:
                                  sample_rate/Buffer_size =
                                      no rate     /  10kS,
                                      (0-100S/s)  /  10kS
                                      (101-10kS/s)/   1kS,
                                      (10k-1MS/s) / 100kS,
                                      (>1MS/s)    / 1Ms
        @param bool read_available_samples: if False, NiDaq waits for the
                                            sample you asked for to be in the
                                            buffer before, if True it returns
                                            what is in buffer until 'samples'
                                            is full
        """
        if self._gated_counter_daq_task is not None:
            self.log.error(
                'Another gated counter is already running, close this one first.')
            return -1

        try:
            # This task will count photons with binning defined by pulse task
            # Initialize a Task
            self._gated_counter_daq_task = daq.TaskHandle()
            daq.DAQmxCreateTask('GatedCounter', daq.byref(self._gated_counter_daq_task))

            # Set up pulse width measurement in photon ticks, i.e. the width of
            # each pulse generated by pulse_out_task is measured in photon ticks:
            daq.DAQmxCreateCIPulseWidthChan(
                # add to this task
                self._gated_counter_daq_task,
                # use this counter
                self._counter_channel,
                # name you assign to it
                'Gated Counting Task',
                # expected minimum value
                0,
                # expected maximum value
                self._max_counts,
                # units of width measurement,  here photon ticks.
                daq.DAQmx_Val_Ticks,
                # start pulse width measurement on rising edge
                self._counting_edge,
                '')

            # Set the pulses to counter self._counter_channel
            daq.DAQmxSetCIPulseWidthTerm(
                self._gated_counter_daq_task,
                self._counter_channel,
                self._gate_in_channel)

            # Set the timebase for width measurement as self._photon_source, i.e.
            # define the source of ticks for the counter as self._photon_source.
            daq.DAQmxSetCICtrTimebaseSrc(
                self._gated_counter_daq_task,
                self._counter_channel,
                self._photon_source)

            # set timing to continuous
            daq.DAQmxCfgImplicitTiming(
                # define to which task to connect this function.
                self._gated_counter_daq_task,
                # Sample Mode: set the task to generate a continuous amount of running samples
                daq.DAQmx_Val_ContSamps,
                # buffer length which stores temporarily the number of generated samples
                buffer_length)

            # Read samples from beginning of acquisition, do not overwrite
            daq.DAQmxSetReadRelativeTo(self._gated_counter_daq_task, daq.DAQmx_Val_CurrReadPos)

            # If this is set to True, then the NiDaq will not wait for the sample
            # you asked for to be in the buffer before read out but immediately
            # hand back all samples until samples is reached.
            if read_available_samples:
                daq.DAQmxSetReadReadAllAvailSamp(self._gated_counter_daq_task, True)

            # Do not read first sample:
            daq.DAQmxSetReadOffset(self._gated_counter_daq_task, 0)

            # Unread data in buffer is not overwritten
            daq.DAQmxSetReadOverWrite(
                self._gated_counter_daq_task,
                daq.DAQmx_Val_DoNotOverwriteUnreadSamps)
        except:
            self.log.exception('Error while setting up gated counting.')
            return -1
        return 0

    def start_gated_counter(self):
        """Actually start the preconfigured counter task

        @return int: error code (0:OK, -1:error)
        """
        if self._gated_counter_daq_task is None:
            self.log.error(
                'Cannot start Gated Counter Task since it is notconfigured!\n'
                'Run the set_up_gated_counter routine.')
            return -1

        try:
            daq.DAQmxStartTask(self._gated_counter_daq_task)
        except:
            self.log.exception('Error while starting up gated counting.')
            return -1
        return 0

    def get_gated_counts(self, samples=None, timeout=None, read_available_samples=False):
        """ Returns latest count samples acquired by gated photon counting.

        @param int samples: if defined, number of samples to read in one go.
                            How many samples are read per readout cycle. The
                            readout frequency was defined in the counter setup.
                            That sets also the length of the readout array.
        @param int timeout: Maximal timeout for the read process. Since nidaq
                            waits for all samples to be acquired, make sure
                            this is long enough.
        @param bool read_available_samples : if False, NiDaq waits for the
                                             sample you asked for to be in the
                                             buffer before, True it returns
                                             what is in buffer until 'samples'
                                             is full.
        """
        if samples is None:
            samples = int(self._samples_number)
        else:
            samples = int(samples)

        if timeout is None:
            timeout = self._RWTimeout

        # Count data will be written here
        _gated_count_data = np.empty([2, samples], dtype=np.uint32)

        # Number of samples which were read will be stored here
        n_read_samples = daq.int32()

        if read_available_samples:
            # If the task acquires a finite number of samples
            # and you set this parameter to -1, the function
            # waits for the task to acquire all requested
            # samples, then reads those samples.
            num_samples = -1
        else:
            num_samples = int(samples)
        try:
            daq.DAQmxReadCounterU32(
                # read from this task
                self._gated_counter_daq_task,
                # read number samples
                num_samples,
                # maximal timeout for the read process
                timeout,
                _gated_count_data[0],
                # write into this array
                # length of array to write into
                samples,
                # number of samples which were actually read.
                daq.byref(n_read_samples),
                # Reserved for future use. Pass NULL (here None) to this parameter
                None)

            # Chops the array or read sample to the length that it exactly returns
            # acquired data and not more
            if read_available_samples:
                return _gated_count_data[0][:n_read_samples.value], n_read_samples.value
            else:
                return _gated_count_data
        except:
            self.log.exception('Error while reading gated count data.')
            return np.array([-1])

    def stop_gated_counter(self):
        """Actually start the preconfigured counter task

        @return int: error code (0:OK, -1:error)
        """
        if self._gated_counter_daq_task is None:
            self.log.error(
                'Cannot stop Gated Counter Task since it is not running!\n'
                'Start the Gated Counter Task before you can actually stop it!')
            return -1
        try:
            daq.DAQmxStopTask(self._gated_counter_daq_task)
        except:
            self.log.exception('Error while stopping gated counting.')
            return -1
        return 0

    def close_gated_counter(self):
        """ Clear tasks, so that counters are not in use any more.

        @return int: error code (0:OK, -1:error)
        """
        retval = 0
        try:
            # stop the task
            daq.DAQmxStopTask(self._gated_counter_daq_task)
        except:
            self.log.exception('Error while closing gated counter.')
            retval = -1
        try:
            # clear the task
            daq.DAQmxClearTask(self._gated_counter_daq_task)
            self._gated_counter_daq_task = None
        except:
            self.log.exception('Error while clearing gated counter.')
            retval = -1
        return retval

    # ======================== Digital channel control ==========================

    def digital_channel_switch(self, channel_name, mode=True):
        """
        Switches on or off the voltage output (5V) of one of the digital channels, that
        can as an example be used to switch on or off the AOM driver or apply a single
        trigger for ODMR.
        @param str channel_name: Name of the channel which should be controlled
                                    for example ('/Dev1/PFI9')
        @param bool mode: specifies if the voltage output of the chosen channel should be turned on or off

        @return int: error code (0:OK, -1:error)
        """
        if channel_name is None:
            self.log.error('No channel for digital output specified')
            return -1
        else:

            self.digital_out_task = daq.TaskHandle()
            if mode:
                self.digital_data = daq.c_uint32(0xffffffff)
            else:
                self.digital_data = daq.c_uint32(0x0)
            self.digital_read = daq.c_int32()
            self.digital_samples_channel = daq.c_int32(1)
            daq.DAQmxCreateTask('DigitalOut', daq.byref(self.digital_out_task))
            daq.DAQmxCreateDOChan(self.digital_out_task, channel_name, "", daq.DAQmx_Val_ChanForAllLines)
            daq.DAQmxStartTask(self.digital_out_task)
            daq.DAQmxWriteDigitalU32(self.digital_out_task, self.digital_samples_channel, True,
                                     self._RWTimeout, daq.DAQmx_Val_GroupByChannel,
                                     np.array(self.digital_data), self.digital_read, None)

            daq.DAQmxStopTask(self.digital_out_task)
            daq.DAQmxClearTask(self.digital_out_task)
            return 0

    # ================ FiniteCounterInterface Commands =======================

    def set_up_finite_counter(self, samples,
                              counter_channel=None,
                              photon_source=None,
                              clock_channel=None):
        """ Initializes task for counting a certain number of samples with given
        frequency. This ensures a hand waving synch between the counter and other devices.

        It works pretty much like the normal counter. Here you connect a
        created clock with a counting task. However here you only count for a predefined
        amount of time that is given by samples*frequency. The counts are sampled by
        the underlying clock.

        @param int samples: Defines how many counts should be gathered within one period
        @param string counter_channel: if defined, this is the physical channel
                                       of the counter
        @param string photon_source: if defined, this is the physical channel
                                     from where the photons are to be counted
        @param string clock_channel: if defined, this specifies the clock for
                                     the counter

        @return int:  error code (0: OK, -1:error)
        """

        if self._scanner_clock_daq_task is None and clock_channel is None:
            self.log.error('No clock running, call set_up_clock before starting the counter.')
            return -1
        if len(self._scanner_counter_daq_tasks) > 0:
            self.log.error('Another counter is already running, close this one first.')
            return -1

        if clock_channel is not None:
            my_clock_channel = clock_channel
        else:
            my_clock_channel = self._scanner_clock_channel

        if counter_channel is not None:
            my_counter_channel = counter_channel
        else:
            my_counter_channel = self._scanner_counter_channels[0]

        if photon_source is not None:
            my_photon_source = photon_source
        else:
            my_photon_source = self._photon_sources[0]

        # value defined for readout and wait until done
        self._finite_counter_samples = samples

        try:
            # This task will count photons with binning defined a clock
            # Initialize a Task
            task = daq.TaskHandle()
            daq.DAQmxCreateTask('FiniteCounter', daq.byref(task))

            # Set up pulse width measurement in photon ticks, i.e. the width of
            # each pulse generated by pulse_out_task is measured in photon ticks:
            daq.DAQmxCreateCIPulseWidthChan(
                # define to which task to connect this function
                task,
                # use this counter channel
                my_counter_channel,
                # name to assign to it
                'Finite Length Counter',
                # expected minimum count value
                0,
                # Expected maximum count value
                self._max_counts / 2 / self._finite_clock_frequency,
                # units of width measurement, here photon ticks
                daq.DAQmx_Val_Ticks,
                # must be None unless units is set to "DAQmx_Val_FromCustomScale",
                # start pulse width measurement on rising edge
                daq.DAQmx_Val_Rising,
                None)

            # Set the Counter Input to a Semi Period input Terminal.
            # Connect the pulses from the finite clock to the finite counter
            daq.DAQmxSetCIPulseWidthTerm(
                # The task to which to add the counter channel.
                task,
                # use this counter channel
                my_counter_channel,
                # assign a Terminal Name
                my_clock_channel + 'InternalOutput')

            # Set a Counter Input Control Timebase Source.
            # Specify the terminal of the timebase which is used for the counter:
            # Define the source of ticks for the counter as self._photon_source for
            # the Scanner Task.
            daq.DAQmxSetCICtrTimebaseSrc(
                # define to which task to connect this function
                task,
                # counter channel
                my_counter_channel,
                # counter channel to output the counting results
                my_photon_source)

            # Configure Implicit Timing.
            # Set timing to finite amount of sample:
            daq.DAQmxCfgImplicitTiming(
                # define to which task to connect this function
                task,
                # Sample Mode: set the task to read a specified number of samples
                daq.DAQmx_Val_FiniteSamps,
                # the specified number of samples to read
                samples)
            self._scanner_counter_daq_tasks.append(task)
        except:
            self.log.exception('Error while setting up finite counting.')
            return -1
        return 0

    def set_up_finite_counter_clock(self, clock_frequency=None, clock_channel=None):
        """ Configures the hardware clock of the NiDAQ card to give the timing.

        @param float clock_frequency: if defined, this sets the frequency of
                                      the clock (in Hz)
        @param string clock_channel: if defined, this is the physical channel
                                     of the clock

        @return int: error code (0:OK, -1:error)
        """
        # The clock for the finite_counter is created on the same principle as it is
        # for the counter. Just to keep consistency, this function is a wrapper
        # around the set_up_clock.
        channel = "Scanner_clock"
        if clock_frequency is None:
            clock_frequency = self._finite_clock_frequency
        else:
            self._finite_clock_frequency = clock_frequency

        # use the correct clock channel in this method
        # Todo: this has to be done like in new clock normally .
        # The way it is done here is just so it works with confocal
        if clock_channel is None:
            clock_channel = self._scanner_clock_channel

        # check whether only one clock pair is available, since some NI cards
        # only one clock channel pair.
        if self._scanner_clock_channel == self._clock_channel:
            if not ((self._clock_daq_task is None) and (self._scanner_clock_daq_task is None)):
                self.log.error(
                    'Only one clock channel is available!\n'
                    'Another clock is already running, close this one first '
                    'in order to use it for your purpose!')
                return -1

        if self._scanner_clock_daq_task is not None:
            self.log.error('Another scanner clock is already running, close this one first.')
            return -1
        # Todo: Check if this divided by 2 is sensible
        retval = self.set_up_clock_new(channel,
                                       clock_frequency=clock_frequency,
                                       clock_channel=clock_channel)

        if retval == 0:
            # Todo: This is a hot fix. It only makes sense to fix this when NIDAQ is rewritten completely
            self._scanner_clock_daq_task = self._clock_daq_task_new[channel]
            self._scanner_clock_frequency = self._clock_frequency_new[channel]
            self._scanner_clock_channel = self._clock_channel_new[channel]
            return 0
        else:
            return retval

    def start_finite_counter(self, start_clock=False):
        """Start the preconfigured counter task
        @param  bool start_clock: default value false, bool that defines if clock for the task is
                                started as well

        @return int: error code (0:OK, -1:error)
        """
        if self._scanner_counter_daq_tasks is None:
            self.log.error(
                'Cannot start Finite Counter Task since it is not configured!\n'
                'Run the set_up_finite_counter routine.')
            return -1
        elif len(self._scanner_counter_daq_tasks) > 1:
            self.log.error('To many (%s) Scanner Counter Tasks defined. Close all scanner '
                           'counters. \n Then re-setup the finite counter. ', len(self._scanner_counter_daq_tasks))
            return -1

        if start_clock:
            try:
                daq.DAQmxStopTask(self._scanner_clock_daq_task)
            except:
                self.log.warning('Error while stopping scanner clock counting')

            try:
                daq.DAQmxStartTask(self._scanner_clock_daq_task)
            except:
                self.log.error('Error while starting up finite counter clock')
                return -1

        for task in self._scanner_counter_daq_tasks:
            try:
                daq.DAQmxStartTask(task)
            except:
                self.log.exception('Error while starting up finite counting.')
                return -1
        return 0

    def get_finite_counts(self):
        """ Returns latest count samples acquired by finite photon counting.

        @return np.array, samples:The photon counts per second and the amount of samples read. For
        error array with length 1 and entry -1
        """
        if len(self._scanner_counter_daq_tasks) < 1:
            self.log.error(
                'No counter is running, cannot read counts line without one.')
            return np.array([-1.])
        if self._finite_counter_samples is None:
            self.log.error("No finite counter samples specified. Redo setup of counter")
            return np.array([-1])

        # *1.1 to have an extra (10%) short waiting time.
        timeout = (self._finite_counter_samples * 1.1) / self._finite_clock_frequency

        # Count data will be written here
        _finite_count_data = np.zeros((self._finite_counter_samples), dtype=np.uint32)

        # Number of samples which were read will be stored here
        n_read_samples = daq.int32()

        for task in self._scanner_counter_daq_tasks:
            try:
                daq.DAQmxReadCounterU32(
                    # read from this task
                    task,
                    # wait till all finite counts are acquired then return
                    -1,
                    # maximal timeout for the read process
                    timeout,
                    # write into this array
                    _finite_count_data,
                    # length of array to write into
                    self._finite_counter_samples,
                    # number of samples which were actually read.
                    daq.byref(n_read_samples),
                    # Reserved for future use. Pass NULL (here None) to this parameter
                    None)
            except:
                self.log.error("not able to read counts for finite counter.")
                return np.array([-1]), 0

        return self._finite_clock_frequency * _finite_count_data, n_read_samples.value  # counts per second

    def stop_finite_counter(self):
        """Stops the preconfigured counter task

        @return int: error code (0:OK, -1:error)
        """
        # check if task exists
        if len(self._scanner_counter_daq_tasks) < 1:
            self.log.error(
                'Cannot stop Finite Counter Task since it is not running or configured!\n'
                'Start the Counter Task Task before you can actually stop it!')
            return -1
        # check if samples for task were specified
        if self._finite_counter_samples is None:
            self.log.error("No finite counter samples specified.")
            return -1
        for task in self._scanner_counter_daq_tasks:
            # stop task for every existing scanner task
            try:
                daq.DAQmxStopTask(task)
            except:
                self.log.exception('Error while stopping finite counting.')
                return -1
            return 0

    def close_finite_counter(self):
        """ Clear tasks, so that counters are not in use any more.

        @return int: error code (0:OK, -1:error)
        """
        # erase sample value
        self._finite_counter_samples = None
        return self.close_counter(scanner=True)

    def close_finite_counter_clock(self):
        """ Closes the finite counter clock and cleans up afterwards.

        @return int: error code (0:OK, -1:error)
        """
        retval = self.close_clock_new("Scanner_clock")
        if retval == 0:
            self._scanner_clock_daq_task = None
        else:
            return retval

    # ================ End FiniteCounterInterface Commands =======================

    # ================ Start AnalogReaderInterface Commands  =======================

    def set_up_analogue_voltage_reader(self, analogue_channel):
        """Initializes task for reading a single analogue input voltage.

        @param string analogue_channel: the representative name of the analogue channel for
                                        which the task is created

        @return int: error code (0:OK, -1:error)
        """
        if analogue_channel in self._analogue_input_channels.keys():
            channel = self._analogue_input_channels[analogue_channel]
        else:
            self.log.error("The given analogue input channel %s is not defined. Please define the "
                           "input channel", analogue_channel)
            return -1

        if analogue_channel in self._analogue_input_daq_tasks:
            self.log.error('The same analogue input task is already running, close this one '
                           'first.')
            return -1
        # value defined for readout and wait until done
        self._analogue_input_samples[analogue_channel] = 1
        try:
            # This task will read an analogue voltage with binning defined by a clock
            # Initialize a Task
            task = daq.TaskHandle()
            daq.DAQmxCreateTask('Analogue Input {}'.format(analogue_channel), daq.byref(task))

            # Creates a channel to measure a voltage and adds it to task:
            daq.DAQmxCreateAIVoltageChan(
                # define to which task to connect this function
                task,
                # use this analogue input channel
                self._analogue_input_channels[analogue_channel],
                # name to assign to it
                "Analogue Voltage Reader {}".format(analogue_channel),
                # the analogue input read mode (rse, nres or diff)
                daq.DAQmx_Val_RSE,
                # the minimum input voltage expected
                self._ai_voltage_range[analogue_channel][0],
                # the minimum input voltage expected
                self._ai_voltage_range[analogue_channel][1],  # Todo: check type
                # the units in which the voltage is to be measured is volt
                daq.DAQmx_Val_Volts,
                # must be None unless units is set to "DAQmx_Val_FromCustomScale"
                None)
            self._analogue_input_daq_tasks[analogue_channel] = task
            self._analogue_input_samples[analogue_channel] = 1
        except:
            self.log.exception('Error while setting up analogue voltage reader for channel '
                               '{}.'.format(analogue_channel))
            return -1
        return 0

    def set_up_analogue_voltage_reader_scanner(self, samples,
                                               analogue_channel):
        """Initializes task for reading an analogue input voltage with the Nidaq for a finite
        number of samples at a given frequency.

        It reads a differentially connected voltage from the analogue inputs. For every period of
        time (given by the frequency) it reads the voltage at the analogue channel.

        @param int samples: Defines how many values are to be measured, minimum 2
        @param string analogue_channel: the representative name of the analogue channel for
                                        which the task is created

        @return int: error code (0:OK, -1:error)
        """
        if analogue_channel not in self._analogue_input_channels.keys():
            self.log.error("The given analogue input channel %s is not defined. Please define the "
                           "input channel", analogue_channel)
            return -1

        if analogue_channel not in self._clock_daq_task_new:
            self.log.error('No clock running, call set_up_clock before starting the analogue '
                           'reader.')
            return -1

        if analogue_channel in self._analogue_input_daq_tasks:
            self.log.error('An analogue input task for this channel is already running, '
                           'close this one first.')
            return -1

        if analogue_channel not in self._clock_channel_new:
            self.log.error("The clock channel for this task %s is not defined.", analogue_channel)
            return -1

        elif samples < 2:
            self.log.error(" The minimum amount of samples is 2. A value lower than 2 was choosen. ")
            return -1

        my_clock_channel = self._clock_channel_new[analogue_channel]

        # Fixme: Is this sensible?
        if analogue_channel not in self._clock_frequency_new:
            self.log.error("The clock frequency for this task %s is not defined.", analogue_channel)
            return -1
        # Todo: Fins usage of analogue clock frequency.
        clock_frequency = self._clock_frequency_new[analogue_channel]

        # value defined for readout and wait until done
        try:
            # This task will read an analogue voltage with binning defined by a clock
            # Initialize a Task
            task = daq.TaskHandle()
            daq.DAQmxCreateTask('Analogue Input {}'.format(analogue_channel), daq.byref(task))

            # Creates a channel to measure a voltage and adds it to task:
            daq.DAQmxCreateAIVoltageChan(
                # define to which task to connect this function
                task,
                # use this analogue input channel
                self._analogue_input_channels[analogue_channel],
                # name to assign to it
                "Analogue Voltage Reader {}".format(analogue_channel),
                # the analogue input read mode (rse, nres or diff)
                daq.DAQmx_Val_RSE,
                # the minimum input voltage expected
                self._ai_voltage_range[analogue_channel][0],
                # the minimum input voltage expected
                self._ai_voltage_range[analogue_channel][1],  # Todo: check type
                # the units in which the voltage is to be measured is volt
                daq.DAQmx_Val_Volts,
                # must be None unless units is set to "DAQmx_Val_FromCustomScale"
                None)

            # Set timing to finite amount of sample:
            daq.DAQmxCfgSampClkTiming(
                # define to which task to connect this function
                task,
                # assign a named Terminal for the clock source
                my_clock_channel + 'InternalOutput',
                # The sampling rate in samples per second per channel. Set this value to the
                # maximum expected rate of that clock.
                clock_frequency,
                # the edge off the clock on which to acquire the sample
                daq.DAQmx_Val_Rising,
                # Sample Mode: set the task to read a specified number of samples
                daq.DAQmx_Val_FiniteSamps,
                # the specified number of samples to read
                samples)
            self._analogue_input_daq_tasks[analogue_channel] = task
            self._analogue_input_samples[analogue_channel] = samples
        except:
            self.log.exception('Error while setting up analogue voltage reader for channel'
                               '{}.'.format(analogue_channel))
            return -1
        return 0

    def add_analogue_reader_channel_to_measurement(self, analogue_channel_orig,
                                                   analogue_channels):
        """
        This function adds additional channels to an already existing analogue reader task.
        Thereby many channels can be measured, read and stopped simultaneously.
        For this method another method needed to setup a task already.
        Use e.g. set_up_analogue_voltage_reader_scanner

        @param string analogue_channel_orig: the representative name of the analogue channel
                                    task to which this channel is to be added
        @param List(string) analogue_channels: The new channels to be added to the task

        @return int: error code (0:OK, -1:error)
        """
        # Check if channel exists
        if analogue_channel_orig not in self._analogue_input_channels.keys():
            self.log.error("The given analogue input task channel %s to which the channel was to "
                           "be added did not exist.", analogue_channel_orig)
            return -1
        # check variable type
        if not isinstance(analogue_channels, (frozenset, list, set, tuple, np.ndarray,)):
            self.log.error('Channels are not given in array type.')
            return -1

        for channel in analogue_channels:
            if channel not in self._analogue_input_channels.keys():
                self.log.error("The given analogue input channel %s is not defined. Please define the "
                               "input channel", channel)
                return -1
            # check if no task for channel to be added is configured
            if channel in self._analogue_input_daq_tasks:
                self.log.error('The same channel %s already has an existing input task running, '
                               'close this one first.', channel)
                return -1

        # check if task to which channel is added exists
        if analogue_channel_orig in self._analogue_input_daq_tasks.keys():
            # if existing use this task
            task = self._analogue_input_daq_tasks[analogue_channel_orig]
        else:
            self.log.error("The given analogue input task channel %s to which the channel was to "
                           "be added did not exist yet. Create this one first.", analogue_channel_orig)
            return -1

        # check if clock is running in case clock is needed (samples >1)
        if analogue_channel_orig not in self._clock_daq_task_new and self._analogue_input_samples[
            analogue_channel_orig] != 1:
            self.log.error('No clock running, call set_up_clock before starting the analogue '
                           'reader.')
            return -1

        for channel in analogue_channels:
            try:  # Creates a channel to measure a voltage and adds it to task:
                daq.DAQmxCreateAIVoltageChan(
                    # define to which task to connect this function
                    task,
                    # use this analogue input channel
                    self._analogue_input_channels[channel],
                    # name to assign to it
                    "Analogue Voltage Reader {}".format(channel),
                    # the analogue input read mode (rse, nres or diff)
                    daq.DAQmx_Val_RSE,
                    # the minimum input voltage expected
                    self._ai_voltage_range[channel][0],
                    # the minimum input voltage expected
                    self._ai_voltage_range[channel][1],  # Todo: check type
                    # the units in which the voltage is to be measured is volt
                    daq.DAQmx_Val_Volts,
                    # must be None unless units is set to "DAQmx_Val_FromCustomScale"
                    None)
                # add an "additional" task to the task list for this channel so it can be checked if
                # channel is configured.
                self._analogue_input_daq_tasks[channel] = task
            except:
                self.log.exception('Error while setting up analogue voltage reader for channel'
                                   '{}.'.format(channel))
                return -1
            # add sample number for this channel
            self._analogue_input_samples[channel] = self._analogue_input_samples[analogue_channel_orig]
            if analogue_channel_orig in self._clock_daq_task_new:
                # add channels to clock task if this is a clocked task, but only if it doesn`t exist yet ( necessary for stepping )
                # Todo: This can be done better
                for channel in analogue_channels:
                    if channel not in self._clock_daq_task_new:
                        self.add_clock_task_to_channel(analogue_channel_orig, [channel])
        return 0

    def set_up_continuous_analog_reader(self, analogue_channel):
        """Initializes task for reading an analogue input voltage with the Nidaq continuously
        at a given frequency.

        It reads a RSE connected voltage from the analogue inputs. For every period of
        time (given by the frequency) it reads the voltage at the analogue channel.

        @param string analogue_channel: the representative name of the analogue channel for
                                        which the task is created

        @return int: error code (0:OK, -1:error)
        """
        if analogue_channel not in self._analogue_input_channels.keys():
            self.log.error("The given analogue input channel %s is not defined. Please define the "
                           "input channel", analogue_channel)
            return -1

        if analogue_channel not in self._clock_daq_task_new:
            self.log.error('No clock running, call set_up_clock before starting the analogue '
                           'reader.')
            return -1

        if analogue_channel in self._analogue_input_daq_tasks:
            self.log.error('An analogue input task for this channel is already running, '
                           'close this one first.')
            return -1

        if analogue_channel not in self._clock_channel_new:
            self.log.error("The clock channel for this task %s is not defined.", analogue_channel)
            return -1
        my_clock_channel = self._clock_channel_new[analogue_channel]

        if analogue_channel not in self._clock_frequency_new:
            self.log.error("The clock frequency for this task %s is not defined.", analogue_channel)
            return -1
        # Todo: Fins usage of analaogue clock frequency.
        clock_frequency = self._clock_frequency_new[analogue_channel]

        try:
            # for i, ch in enumerate(my_counter_channels):
            task = daq.TaskHandle()
            daq.DAQmxCreateTask('Analogue Input {}'.format(analogue_channel), daq.byref(task))

            # Creates a channel to measure a voltage and adds it to task:
            daq.DAQmxCreateAIVoltageChan(
                # define to which task to connect this function
                task,
                # use this analogue input channel
                self._analogue_input_channels[analogue_channel],
                # name to assign to it
                "Analogue Voltage Reader {}".format(analogue_channel),
                # the analogue input read mode (rse, nres or diff)
                daq.DAQmx_Val_RSE,
                # the minimum input voltage expected
                self._ai_voltage_range[analogue_channel][0],
                # the minimum input voltage expected
                self._ai_voltage_range[analogue_channel][1],
                # the units in which the voltage is to be measured is volt
                daq.DAQmx_Val_Volts,
                # must be None unless units is set to "DAQmx_Val_FromCustomScale"
                None)

            # Set timing:
            daq.DAQmxCfgSampClkTiming(
                # define to which task to connect this function
                task,
                # assign a named Terminal for the clock source
                my_clock_channel + 'InternalOutput',
                # The sampling rate in samples per second per channel. Set this value to the
                # maximum expected rate of that clock.
                clock_frequency,
                # the edge off the clock on which to acquire the sample
                daq.DAQmx_Val_Rising,
                # Sample Mode: set the task to read a specified number of samples
                daq.DAQmx_Val_ContSamps,
                # the buffer size of the system
                1000)

            # Specifies the point in the buffer at which to begin a read operation.
            daq.DAQmxSetReadRelativeTo(
                # define to which task to connect this function
                task,
                # Start reading samples relative to the last sample returned by the previous read
                daq.DAQmx_Val_CurrReadPos)

            # Set the Read Offset.
            # Specifies an offset in samples per channel at which to begin a read
            # operation. This offset is relative to the location you specify with
            # RelativeTo. Here we set the Offset to 0 for multiple samples:
            daq.DAQmxSetReadOffset(task, 0)

            # Set Read OverWrite Mode.
            # Specifies whether to overwrite samples in the buffer that you have
            # not yet read. Here operation will bes stopped if buffer gets to large
            daq.DAQmxSetReadOverWrite(
                task,
                daq.DAQmx_Val_DoNotOverwriteUnreadSamps)

            self._analogue_input_daq_tasks[analogue_channel] = task
            self._analogue_input_samples[analogue_channel] = None

        except:
            self.log.exception('Error while setting up analogue voltage reader for channel'
                               '{}.'.format(analogue_channel))
            return -1
        return 0

    # Todo: Add option to keep track of the result per channel as with a dictionary it might change for every channel
    # but it is defined in  a very specific way.
    def set_up_analogue_voltage_reader_clock(self, analogue_channel, clock_frequency=None, clock_channel=None,
                                             set_up=True):
        """ Configures the hardware clock of the NiDAQ card to give the timing.
        @param key analogue_channel: The channel for which the clock is to be setup

        @param float clock_frequency: if defined, this sets the frequency of
                                      the clock (in Hz)
        @param string clock_channel: if defined, this is the physical channel
                                     of the clock
        @param bool set_up: If True, the function does nothing and assumes clock is already set up from different task
                                    using the same clock

        @return int: error code (0:OK, -1:error)
        """
        # The clock for the analogue clock is created on the same principle as it is
        # for the counter. Just to keep consistency, this function is a wrapper
        # around the set_up_clock. However if a clock might already be configured for a different
        # task, this might not be a problem for the programmer, so he can call the function
        # anyway but set set_up to False and the function does nothing.
        if not set_up:
            # this exists, so that one can "set up" the clock that is used in parallel in the
            # code but not in reality and serves readability in the logic code
            return 0

        # Todo: Check if this divided by 2 is sensible  # because it will be multiplied by 2 in the setup
        return self.set_up_clock_new(analogue_channel,
                                     clock_frequency=clock_frequency,
                                     clock_channel=clock_channel)

    def start_analogue_voltage_reader(self, analogue_channel, start_clock=False):
        """
        Starts the preconfigured analogue input task

        @param  string analogue_channel: the representative name of the analogue channel for
                                        which the task is created
        @param  bool start_clock: default value false, bool that defines if clock for the task is
                                also started.

        @return int: error code (0:OK, -1:error)
        """
        if self._analogue_input_started:
            return 0

        if type(analogue_channel) != str:
            self.log.error("analogue channel needs to be passed as a string. A different "
                           "variable type (%s) was used", type(analogue_channel))
            return -1

        if analogue_channel in self._analogue_input_daq_tasks:
            if start_clock:
                try:  # Stop clock
                    daq.DAQmxStopTask(self._clock_daq_task_new[analogue_channel])
                except:
                    self.log.warning('Error while stopping analogue voltage reader clock')
                try:  # star
                    daq.DAQmxStartTask(self._clock_daq_task_new[analogue_channel])
                except:
                    self.log.error('Error while starting up analogue voltage reader clock')
                    return -1
            try:
                daq.DAQmxStartTask(self._analogue_input_daq_tasks[analogue_channel])
            except:
                self.log.exception('Error while starting up analogue voltage reader.')
                return -1
            self._analogue_input_started = True
            return 0

        else:
            self.log.error(
                'Cannot start analogue voltage reader since it is not configured!\n'
                'Run the set_up_analogue_voltage_reader or set_up_analogue_voltage_reader_scanner routine first.')
            return -1

    def get_analogue_voltage_reader(self, analogue_channels, read_samples=None):
        """"
        Returns the last voltages read by the analog input reader

        @param  List(string) analogue_channels: the representative name of the analogue channels
                                        for which channels are read.
                                        The first list element must be the one for which the
                                        task was created
        @param int read_samples: The amount of samples to be read from the buffer for a continuous mode acquisition. Not
                                        needed for finite amount of samples

        @return np.array, int: The input voltage (array) and the amount of samples read (int). For
                                error array with length 2 and entry -1, 0
        """
        # check variable type
        if not isinstance(analogue_channels, (frozenset, list, set, tuple, np.ndarray,)):
            self.log.error('Channels are not given in array type.')
            return np.array([-1.]), 0

        # test if the analogue channel is configured for all channels given
        error = False
        if analogue_channels[0] in self._analogue_input_samples.keys() and read_samples is None:
            samples = self._analogue_input_samples[analogue_channels[0]]
        elif read_samples is None:
            self.log.error("The given channel %s is not properly defined", analogue_channels[0])
            return np.array([-1.]), 0
        else:
            samples = read_samples

        for channel in analogue_channels:
            if channel not in self._analogue_input_channels.keys():
                error = True
                self.log.error(
                    "The given channel %s is not part of the possible channels. Configure this channel first", channel)
            elif channel not in self._analogue_input_daq_tasks.keys():
                error = True
                self.log.error("No task was specified for the given channel %s. Add this channel first to the analogue"
                               " reader task", channel)
            elif channel in self._analogue_input_samples:
                if samples != self._analogue_input_samples[channel]:
                    self.log.error(
                        "The channel %s is does not have the same number of samples as channel %s. "
                        "They can not be part of the same task!", analogue_channels[0], channel)
                    error = True

        if error: return np.array([-1.]), 0

        if samples > 1:
            if analogue_channels[0] not in self._clock_daq_task_new:
                self.log.error(
                    "No clock task specified for this analogue reader. If more then one sample is acquired (%s) "
                    "a clock needs to be implemented.", samples)

        # Fixme: this timeout might really hurt for cavity stabilisation. make optional
        # *1.1 to have an extra (10%) short waiting time.
        if samples != 1:
            timeout = (samples * 1.1) / self._clock_frequency_new[analogue_channels[0]]
        else:
            timeout = -1
        # Count data will be written here
        _analogue_count_data = np.zeros(samples * len(analogue_channels), dtype=np.float64)
        # Number of samples which were read will be stored here
        n_read_samples = daq.int32()
        task = self._analogue_input_daq_tasks[analogue_channels[0]]
        try:
            daq.DAQmxReadAnalogF64(
                # read from this task
                task,
                # wait till all finite counts are acquired then return
                -1,
                # maximal timeout for the read process
                timeout,
                # defines that first all samples from one channel are returned and then
                # all from the next and so on
                daq.DAQmx_Val_GroupByChannel,
                # write into this array
                _analogue_count_data,
                # length of array to write into
                samples * len(analogue_channels),
                # number of samples which were actually read.
                daq.byref(n_read_samples),
                # Reserved for future use. Pass NULL (here None) to this parameter
                None)
        except:
            self.log.error('Error while reading the analogue voltages from NIDAQ')
            return np.array([-1.]), 0
        return _analogue_count_data, n_read_samples.value

    def stop_analogue_voltage_reader(self, analogue_channel):
        """"
        Stops the analogue voltage input reader task

        @analogue_channel str: one of the analogue channels for which the task to be stopped is
                            configured. If more than one channel uses this task,
                            all channel readings will be stopped.
        @return int: error code (0:OK, -1:error)
        """
        # check if correct type was specified
        if type(analogue_channel) != str:
            self.log.error("Analogue channel needs to be passed as a string. A different "
                           "variable type (%s) was used", type(analogue_channel))
            return -1
        # check if task for channel exists
        if analogue_channel in self._analogue_input_daq_tasks.keys():
            task = self._analogue_input_daq_tasks[analogue_channel]
            # try to stop task
            try:
                daq.DAQmxStopTask(task)
            except:
                self.log.exception('Error while stopping analogue reader for channel {'
                                   '}.'.format(analogue_channel))
                return -1
            self._analogue_input_started = False
            return 0

        else:
            self.log.error(
                'Cannot stop Analogue Input Reader Task since it is not running or configured!\n'
                'Start the Analogue Input Reader Task before you can actually stop it!')
            return -1

    def close_analogue_voltage_reader(self, analogue_channel):
        """"
        Closes the analogue voltage input reader and clears up afterwards

        @analogue_channel str: one of the analogue channels for which the task to be closed is
                            configured. If more than one channel uses this task,
                            all channel readings will be closed.
        @return int: error code (0:OK, -1:error)
        """
        # check if correct type was specified
        if type(analogue_channel) != str:
            self.log.error("Analogue channel needs to be passed as a string. A different "
                           "variable type (%s) was used", type(analogue_channel))
            return -1

        # check if task for channel exists
        if analogue_channel in self._analogue_input_daq_tasks:
            # retrieve task from dictionary and erase from dictionary
            task = self._analogue_input_daq_tasks.pop(analogue_channel)
            self._analogue_input_samples.pop(analogue_channel, None)

            # removes channels from task list that used the same task
            key_list = []
            for task_key, value in self._analogue_input_daq_tasks.items():
                if value == task:
                    key_list.append(task_key)
            for item in key_list:
                self._analogue_input_daq_tasks.pop(item)
                self._analogue_input_samples.pop(item)

            try:
                # stop the counter task
                daq.DAQmxStopTask(task)
                # after stopping delete all the configuration of the counter
                daq.DAQmxClearTask(task)
            except:
                self.log.exception('Could not close analogue input reader.')
                # re append task as closing did not work
                self._analogue_input_daq_tasks[analogue_channel] = task
                for key in key_list:
                    self._analogue_input_daq_tasks[key] = task
                return -1
            self._analogue_input_started = False
            return 0
        else:
            self.log.error(
                'Cannot close Analogue Input Reader Task since it is not running or configured!')
            return -1

    def close_analogue_voltage_reader_clock(self, analogue_channel, close=True):
        """ Closes the analogue voltage input reader clock and cleans up afterwards.
        @param key analogue_channel: The channel for which the clock is to be closed.
        @param bool close: decides if the clock is actually closed. If True closes and cleans up clock,
            else dummy method for logic

        @return int: error code (0:OK, -1:error)
        """
        if close:
            return self.close_clock_new(analogue_channel)
        else:
            # this way it is a dummy method to make programming from logic more consistent
            return 0

    # =============================== End AnalogReaderInterface Commands  =======================

    # =============================== Start AnalogOutputInterface Commands  =======================

    def set_up_analogue_output(self, analogue_channels=None, scanner=False):
        """ Starts or restarts the analog output.

        @param List(string) analogue_channels: the representative names  of the analogue channel for
                                        which the task is created in a list

        @param Bool scanner: Defines if a scanner analogue output is to be setup of if single
                                    channels are to be configured

        @return int: error code (0:OK, -1:error)
        """
        try:
            # If an analog task is already running, kill that one first
            if scanner:
                if self._scanner_ao_task is not None:
                    # stop the analog output task
                    daq.DAQmxStopTask(self._scanner_ao_task)

                    # delete the configuration of the analog output
                    daq.DAQmxClearTask(self._scanner_ao_task)

                    # set the task handle to None as a safety
                    self._scanner_ao_task = None

                # initialize ao channels / task for scanner, should always be active.
                # Define at first the type of the variable as a Task:
                self._scanner_ao_task = daq.TaskHandle()

                # create the actual analog output task on the hardware device. Via
                # byref you pass the pointer of the object to the TaskCreation function:
                daq.DAQmxCreateTask('ScannerAO', daq.byref(self._scanner_ao_task))
                for n, chan in enumerate(self._scanner_ao_channels):
                    # Assign and configure the created task to an analog output voltage channel.
                    daq.DAQmxCreateAOVoltageChan(
                        # The AO voltage operation function is assigned to this task.
                        self._scanner_ao_task,
                        # use (all) scanner ao_channels for the output
                        chan,
                        # assign a name for that channel
                        'Scanner AO Channel {0}'.format(n),
                        # minimum possible voltage
                        self._voltage_range[n][0],
                        # maximum possible voltage
                        self._voltage_range[n][1],
                        # units is Volt
                        daq.DAQmx_Val_Volts,
                        # scale for channel, if unit is custom. Therefore here its Null (None)
                        None)
            else:
                if analogue_channels is None:
                    self.log.error("If you do not initialise a scanner "
                                   "you need to pass the analogue channels to be initialised.")
                else:
                    # check if channels exist:
                    for channel in analogue_channels:
                        if channel not in self._analogue_output_channels.keys():
                            self.log.error("The given analogue output channel %s is not defined. Please define the "
                                           "output channel", channel)
                            return -1
                        # check if no task for channel to be added is configured
                        if channel in self._analogue_input_daq_tasks.keys():
                            self.log.error('The same analogue output channel %s already has '
                                           'an existing output task running, close this one first.', channel)
                            return -1
                        # Todo: This needs to have check if the channel is already used in the scanner.
                        # However this is not possible in a sensible way right now, because the scanner channels are
                        # passed as a full list and not a dictionary and it is not possible to find out which two/three
                        # of the 3/4 possible options are used at the moment.
                        # elif channel in ["x", "y", "z"]:
                        #    self.log.error('The same channel %s already has an existing output task running, '
                        #                   'close this one first.',channel)
                        #    return -1

                    # create the actual analog output task on the hardware device. Via
                    # byref you pass the pointer of the object to the TaskCreation function:
                    task = daq.TaskHandle()
                    # the analogue output get the name of the first channel
                    daq.DAQmxCreateTask('Analogue Output {}'.format(analogue_channels[0]), daq.byref(task))

                    for chan in analogue_channels:
                        # Assign and configure the created task to an analog output voltage channel.
                        daq.DAQmxCreateAOVoltageChan(
                            # The AO voltage operation function is assigned to this task.
                            task,
                            # channel to use for output
                            self._analogue_output_channels[chan],
                            # assign a name for that channel
                            'AO Channel ' + chan,
                            # minimum possible voltage
                            self._ao_voltage_range[chan][0],
                            # maximum possible voltage
                            self._ao_voltage_range[chan][1],
                            # units is Volt
                            daq.DAQmx_Val_Volts,
                            # scale for channel, if unit is custom. Therefore here its Null (None)
                            None)
                        self._analogue_output_daq_tasks[chan] = task
                # daq.DAQmxSetSampTimingType(self._analogue_output_channels[self._analogue_output_daq_tasks[
                #    analogue_channels[0]]], daq.DAQmx_Val_OnDemand)
        except:
            self.log.exception('Error starting analog output task.')
            return -1
        return 0

    def write_ao(self, analogue_channel, voltages, length=1, start=False, time_out=0):
        """Writes a set of voltages to the analog outputs.

        @param  string analogue_channel: the representative name of the analogue channel for
                                        which the voltages are written

        @param List[float] voltages: array of n-part tuples defining the voltage points

        @param int length: number of tuples to write

        @param bool start: write immediately (True) or wait for start of task (False)

        @param float time_out: default 0, value how long the program should maximally take two write the samples
                                0 returns an error if program fails to write immediately.

        @return int: how many values were actually written
        """

        # check if task for channel is configured
        if analogue_channel not in self._analogue_output_daq_tasks:
            self.log.error('The analogue output channel %s has no output task configured.', analogue_channel)
            return -1
        # Number of samples which were actually written, will be stored here.
        # The error code of this variable can be asked with .value to check
        # whether all channels have been written successfully.
        samples_written = daq.int32()
        # write the voltage instructions for the analog output to the hardware
        daq.DAQmxWriteAnalogF64(
            # write to this task
            self._analogue_output_daq_tasks[analogue_channel],
            # length of the command (points)
            length,
            # start task immediately (True), or wait for software start (False)
            start,
            # maximal timeout in seconds for the write process
            time_out,
            # Specify how the samples are arranged: each pixel is grouped by channel number
            daq.DAQmx_Val_GroupByChannel,
            # the voltages to be written
            voltages,
            # The actual number of samples per channel successfully written to the buffer
            daq.byref(samples_written),
            # Reserved for future use. Pass NULL(here None) to this parameter
            None)
        return samples_written.value

    def set_up_analogue_output_clock(self, analogue_channel, clock_frequency=None, clock_channel=None,
                                     set_up=True):
        """ Configures the hardware clock of the NiDAQ card to give the timing.

        @param key analogue_channel: The channel for which the clock is to be setup
        @param float clock_frequency: if defined, this sets the frequency of
                                      the clock (in Hz). If not defined the scanner clock frequency will be used.
        @param string clock_channel: if defined, this is the physical channel
                                     of the clock
        @param bool set_up: If True, the function does nothing and assumes clock is already set up from different task
                                    using the same clock

        @return int: error code (0:OK, -1:error)
        """
        # The clock for the analogue clock is created on the same principle as it is
        # for the counter. Just to keep consistency, this function is a wrapper
        # around the set_up_clock. However if a clock might already be configured for a different
        # task, this might not be a problem for the programmer, so he can call the function
        # anyway but set set_up to False and the function does nothing.
        if not set_up:
            # this exists, so that one can "set up" the clock that is used in parallel in the
            # code but not in reality and serves readability in the logic code
            return 0

        return self.set_up_clock_new(analogue_channel,
                                     clock_frequency=clock_frequency,  # because it will be multiplied by 2 in the setup
                                     clock_channel=clock_channel)

    def configure_analogue_timing(self, analogue_channel, length):
        """
        Set the timing of this analogue channel to a finite amount of samples (length) with implicit timing
        @param key analogue_channel: The channel for which the timing is to be configured
        @param int length: The amount of clock cycles to be set

        @return int: error code (0:OK, -1:error)
        """

        if analogue_channel not in self._analogue_output_daq_tasks:
            self.log.error('The analogue output channel %s has no output task configured.', analogue_channel)
            return -1
        if analogue_channel not in self._clock_daq_task_new:
            self.log.error('The analogue output channel %s has no clock task configured.', analogue_channel)
            return -1
        if not isinstance(length, int):
            self.log.error("The amount of samples needs to be given as integer, but type %s was given.", type(length))

        try:
            daq.DAQmxCfgSampClkTiming(
                # add to this task
                self._analogue_output_daq_tasks[analogue_channel],
                # use this channel as clock
                self._clock_channel_new[analogue_channel] + 'InternalOutput',
                # Maximum expected clock frequency
                self._clock_frequency_new[analogue_channel],
                # Generate sample on falling edge
                daq.DAQmx_Val_Falling,
                # generate finite number of samples
                daq.DAQmx_Val_FiniteSamps,
                # number of samples to generate
                length)

            daq.DAQmxCfgImplicitTiming(
                # define task
                self._clock_daq_task_new[analogue_channel],
                # only a limited number of# counts
                daq.DAQmx_Val_FiniteSamps,
                # count twice for each voltage +1 for safety
                length)
        except:
            self.log.exception("Not possible to configure timing for analogue channel %s", analogue_channel)
            return -1
        return 0

    def analogue_scan_line(self, analogue_channel, voltages):
        # check if task for channel is configured
        if analogue_channel not in self._analogue_output_daq_tasks:
            self.log.error('The analogue output channel %s has no output task configured.', analogue_channel)
            return -1
        # Fixme: When more than one channel can be done at a time this needs to be taken care of here by dividing the
        # number of samples by the number of channels to get an accurate length of passed samples per channel
        length = len(voltages)  # convert to np array
        voltages_array = np.array(voltages)

        if analogue_channel not in self._clock_daq_task_new:
            self.log.error('The analogue output channel %s has no clock task configured.', analogue_channel)
            return -1

        try:
            # write the positions to the analog output
            written_voltages = self.write_ao(analogue_channel,
                                             voltages=voltages_array,
                                             length=length,
                                             start=False, time_out=self._RWTimeout)

            # start the timed analog output task
            self.start_analogue_output(analogue_channel)

            daq.DAQmxStopTask(self._clock_daq_task_new[analogue_channel])
            daq.DAQmxStartTask(self._clock_daq_task_new[analogue_channel])
            time_out = 1. / self._clock_frequency_new[analogue_channel]
            # wait for the scanner clock to finish
            daq.DAQmxWaitUntilTaskDone(
                # define task
                self._clock_daq_task_new[analogue_channel],
                # maximal timeout for the counter times the positions
                time_out * 2 * length)
            # output = self.get_analogue_voltage_reader(["APD"])
            # stop the clock task
            daq.DAQmxStopTask(self._clock_daq_task_new[analogue_channel])

            # stop the analog output task
            self.stop_analogue_output(analogue_channel)

        except:
            self.log.exception('Error while scanning  voltage output line.')
            return -1
        return written_voltages

    def start_analogue_output(self, analogue_channel, start_clock=False):
        """
        Starts the preconfigured analogue out task

        @param  string analogue_channel: the representative name of the analogue channel for
                                        which the task is created
        @param  bool start_clock: default value false, bool that defines if clock for the task is
                                also started.

        @return int: error code (0:OK, -1:error)
        """
        if type(analogue_channel) != str:
            self.log.error("analogue channel needs to be passed as a string. A different "
                           "variable type (%s) was used", type(analogue_channel))
            return -1
        if analogue_channel in self._analogue_output_daq_tasks:
            if start_clock:
                try:  # Stop clock
                    daq.DAQmxStopTask(self._clock_daq_task_new[analogue_channel])
                except:
                    self.log.warning('Error while stopping analogue voltage reader clock')
                try:  # star
                    daq.DAQmxStartTask(self._clock_daq_task_new[analogue_channel])
                except:
                    self.log.error('Error while starting up analogue voltage reader clock')
                    return -1
            try:
                daq.DAQmxStartTask(self._analogue_output_daq_tasks[analogue_channel])
            except:
                self.log.exception('Error while starting up analogue voltage reader.')
                return -1
            return 0

        else:
            self.log.error(
                'Cannot start analogue voltage reader for channel %s since it is not configured!\n'
                'Run the set_up_analogue_voltage_reader or set_up_analogue_voltage_reader_scanner routine first.',
                analogue_channel)
            return -1

    def stop_analogue_output(self, analogue_channel):
        """"
        Stops the analogue voltage output task

        @analogue_channel str: one of the analogue channels for which the task to be stopped is
                            configured. If more than one channel uses this task,
                            all channel readings will be stopped.
        @return int: error code (0:OK, -1:error)
        """
        # check if correct type was specified
        if type(analogue_channel) != str:
            self.log.error("analogue channel needs to be passed as a string. A different "
                           "variable type (%s) was used", type(analogue_channel))
            return -1
        # check if task for channel exists
        if analogue_channel in self._analogue_output_daq_tasks.keys():
            task = self._analogue_output_daq_tasks[analogue_channel]
            # try to stop task
            try:
                daq.DAQmxStopTask(task)
            except:
                self.log.exception('Error while stopping analogue output for channel {%s}.', analogue_channel)
                return -1
            return 0

        else:
            self.log.error(
                'Cannot stop Analogue Output Task for channel %s since it is not running or configured!\n'
                'Start the Analogue Output Task before you can actually stop it!', analogue_channel)
            return -1

    def close_analogue_output(self, analogue_channel=None, scanner=False):
        """ Stops the analog output task.

        @param key analogue_channel: one of the analogue channels for which the task to be stopped is
                            configured. If more than one channel uses this task,
                            all channel readings will be stopped.

        @param Bool scanner: Defines if a scanner analogue output is to be setup of if single
                                channels are to be configured

        @return int: error code (0:OK, -1:error)
        """
        if scanner:
            retval = 0
            if self._scanner_ao_task is None:
                return -1

            try:
                # stop the analog output task
                daq.DAQmxStopTask(self._scanner_ao_task)
            except:
                self.log.exception('Error stopping analog output.')
                retval = -1
            try:
                daq.DAQmxClearTask(self._scanner_ao_task)
            except:
                self.log.exception('Error closing analog output mode.')
                retval = -1
            return retval

        else:
            # check if correct type was specified
            if type(analogue_channel) != str:
                self.log.error("Analogue channel needs to be passed as a string. A different "
                               "variable type (%s) was used", type(analogue_channel))
                return -1
            # check if task for channel exists
            if analogue_channel in self._analogue_output_daq_tasks.keys():
                # retrieve task from dictionary and erase from dictionary
                task = self._analogue_output_daq_tasks.pop(analogue_channel)

                # removes channels from task list that used the same task
                key_list = []
                for task_key, value in self._analogue_output_daq_tasks.items():
                    if value == task:
                        key_list.append(task_key)
                for item in key_list:
                    self._analogue_output_daq_tasks.pop(item)

                try:
                    # stop the counter task
                    daq.DAQmxStopTask(task)
                    # after stopping delete all the configuration of the counter
                    daq.DAQmxClearTask(task)
                except:
                    self.log.exception('Could not close analogue output reader.')
                    # re append task as closing did not work
                    self._analogue_output_daq_tasks[analogue_channel] = task
                    for key in key_list:
                        self._analogue_output_daq_tasks[key] = task
                    return -1
                return 0
            else:
                self.log.error(
                    'Cannot close Analogue Input Reader Task since it is not running or configured!')
                return -1

    def close_analogue_output_clock(self, analogue_channel, close=True):
        """ Closes the analogue output clock and cleans up afterwards.

        @param key analogue_channel: The channel for which the clock is to be closed.
        @param bool close: decides if the clock is actually closed. If True closes and cleans up clock,
            else dummy method for logic

        @return int: error code (0:OK, -1:error)
        """
        if close:
            return self.close_clock_new(analogue_channel)
        else:
            # this way it is a dummy method to make programming from logic more consistent
            return 0

    # =============================== End AnalogOutputInterface Commands  =======================

    # =============================== Start Clock Commands  =======================

    def set_up_clock_new(self, name, clock_frequency=None, clock_channel=None, idle=False, start=False):
        """ Configures the hardware clock of the NiDAQ card to give the timing.

        @param key name: the pointer for the configured task

        @param float clock_frequency: if defined, this sets the frequency of
                                      the clock in Hz
        @param string clock_channel: if defined, this is the physical channel
                                     of the clock within the NI card.
        @param bool idle: set whether idle situation of the counter (where
                          counter is doing nothing) is defined as
                                True  = 'Voltage High/Rising Edge'
                                False = 'Voltage Low/Falling Edge'
        @param bool start: sets whether clock is started right away

        @return int: error code (0:OK, -1:error)
        """

        if name in self._clock_daq_task_new:
            self.log.error('A clock task for this axis is already running, close this one first.')
            return -1

        # assign the clock frequency, if given
        if clock_frequency is None or clock_frequency <= 0.0 or not isinstance(clock_frequency, (int, float)):
            self._clock_frequency_new[name] = float(self._dummy_frequency)
            self.log.info("no clock frequency given, using dummy frequency (%s Hz)instead.", self._dummy_frequency)
        else:
            self._clock_frequency_new[name] = float(clock_frequency)

        # use the correct clock in this method
        my_clock_frequency = self._clock_frequency_new[name]

        # assign the clock channel, if given
        if clock_channel is not None:
            my_clock_channel = clock_channel
        else:
            for i in self._clock_channels:
                if i not in self._clock_channel_new.values():
                    my_clock_channel = i
                    break
            else:
                self.log.error(
                    "There is no clock channel free to be used for this task. Stop another clock channel first to"
                    " free the necessary resources.")
                return -1

        if my_clock_channel in self._clock_channel_new.values():
            self.log.warn("This clock channel (%s) is already being used. This might lead to clashes. "
                          "Therefore method ist stopped", my_clock_channel)
            return -1
        # Fixme: The line above tries to mimic the old lines below.
        # check whether only one clock pair is available, since some NI cards
        # only one clock channel pair.
        # if self._scanner_clock_channel == self._clock_channel:
        #    if not ((self._clock_daq_task is None) and (self._scanner_clock_daq_task is None)):
        #        self.log.error(
        #            'Only one clock channel is available!\n'
        #            'Another clock is already running, close this one first '
        #            'in order to use it for your purpose!')
        #        return -1

        self._clock_channel_new[name] = my_clock_channel
        # Adjust the idle state if necessary
        my_idle = daq.DAQmx_Val_High if idle else daq.DAQmx_Val_Low
        try:
            # Create handle for task
            my_clock_daq_task = daq.TaskHandle()

            # create task for clock
            task_name = str(name)
            daq.DAQmxCreateTask(task_name, daq.byref(my_clock_daq_task))

            # create a digital clock channel with specific clock frequency:
            daq.DAQmxCreateCOPulseChanFreq(
                # The task to which to add the channels
                my_clock_daq_task,
                # which channel is used?
                my_clock_channel,
                # Name to assign to task (NIDAQ uses by # default the physical channel name as
                # the virtual channel name. If name is specified, then you must use the name
                # when you refer to that channel in other NIDAQ functions)
                'Clock Producer ' + task_name,
                # units, Hertz in our case
                daq.DAQmx_Val_Hz,
                # idle state
                my_idle,
                # initial delay
                0,
                # pulse frequency
                my_clock_frequency,
                # duty cycle of pulses, 0.5 such that high and low duration are both
                # equal to count_interval
                0.5)

            # Configure Implicit Timing.
            # Set timing to continuous, i.e. set only the number of samples to
            # acquire or generate without specifying timing:
            daq.DAQmxCfgImplicitTiming(
                # Define task
                my_clock_daq_task,
                # Sample Mode: set the task to generate a continuous amount of running samples
                daq.DAQmx_Val_ContSamps,
                # buffer length which stores temporarily the number of generated samples
                1000)

            self._clock_daq_task_new[name] = my_clock_daq_task
            if start:
                # actually start the preconfigured clock task
                daq.DAQmxStartTask(my_clock_daq_task)
        except:
            self.log.exception('Error while setting up clock %s.', name)
            return -1
        return 0

    def add_clock_task_to_channel(self, channel_name_orig, channel_names):
        """
        This function adds additional pointer to an already existing clock task.
        Thereby many pointers can control this task.
        this is helpful if the same clock is used for different purposes or synchronisation.
        For this method another method needed to setup the clock task already.
        Use set_up_clock_new to make a new clock task

        @param key channel_name_orig: the representative name of the clock
                                    task to which this channel is to be added
        @param List(keys) channel_names: The new channels to be added to the task (eg. analogue output cavity scanner)

        @return int: error code (0:OK, -1:error)
        """
        if not (channel_names, (frozenset, list, set, tuple, np.ndarray,)):
            self.log.error('Channels are not given in array type.')
            return -1
        if channel_name_orig not in self._clock_daq_task_new:
            self.log.error("The given clock task pointer %s to which the channel was to "
                           "be added did not exist yet. Create this one first.", channel_name_orig)
            return -1
        my_task = self._clock_daq_task_new[channel_name_orig]
        my_channel = self._clock_channel_new[channel_name_orig]
        my_frequency = self._clock_frequency_new[channel_name_orig]

        for channel in channel_names:
            # check if no task for channel to be added is configured
            if channel in self._clock_daq_task_new:
                self.log.error('The same channel %s already has an existing clock task running, '
                               'close this one first.', channel)
                return -1
            self._clock_daq_task_new[channel] = my_task
            self._clock_channel_new[channel] = my_channel
            self._clock_frequency_new[channel] = my_frequency
        return 0

    def close_clock_new(self, name):
        """ Closes the clock and cleans up afterwards.

        @param key name: specifies the task name for which the clock is to be turned off


        @return int: error code (0:OK, -1:error)
        """

        if name in self._clock_daq_task_new:
            my_task = self._clock_daq_task_new.pop(name)
            my_channel = self._clock_channel_new.pop(name)
            my_frequency = self._clock_frequency_new.pop(name)
        else:
            self.log.error("There was no task specified for the clock (%s) that was tried to be closed.", name)
            return -1

        # removes channels from task list that used the same task
        key_list = []
        for task_key, value in self._clock_daq_task_new.items():
            if value == my_task:
                key_list.append(task_key)
        for item in key_list:
            self._clock_daq_task_new.pop(item)
            self._clock_channel_new.pop(item)
            self._clock_frequency_new.pop(item)

        try:
            # stop the clock task
            daq.DAQmxStopTask(my_task)
            # after stopping delete all the configuration of the counter
            daq.DAQmxClearTask(my_task)
        except:
            self.log.exception('Could not close clock %s.', name)
            self._clock_daq_task_new[name] = my_task
            for key in key_list:
                self._clock_daq_task_new[key] = my_task
                self._clock_channel_new[key] = my_channel
                self._clock_frequency_new[key] = my_frequency

            return -1
        return 0

    # =============================== End Clock Commands  =======================<|MERGE_RESOLUTION|>--- conflicted
+++ resolved
@@ -96,16 +96,13 @@
 
     """
 
-<<<<<<< HEAD
-    _modtype = 'NICard'
-    _modclass = 'hardware'
+    #_modtype = 'NICard'
+    #_modclass = 'hardware'
 
     # device hardware limitations
-    _max_frequency = ConfigOption("maximal_frequency", missing="error")
+    _max_frequency = ConfigOption('maximal_frequency', missing='error')
     _analogue_resolution = ConfigOption('analogue_resolution', 16, missing='warn')
 
-=======
->>>>>>> 71095d2c
     # config options
     _photon_sources = ConfigOption('photon_sources', list(), missing='warn')
 
@@ -155,13 +152,9 @@
         self._clock_daq_task = None
         self._scanner_clock_daq_task = None
         self._scanner_ao_task = None
-<<<<<<< HEAD
-        self._scanner_counter_daq_tasks = []
+        self._scanner_counter_daq_tasks = list()
         self._analogue_input_daq_tasks = {}
         self._analogue_output_daq_tasks = {}
-=======
-        self._scanner_counter_daq_tasks = list()
->>>>>>> 71095d2c
         self._line_length = None
         self._odmr_length = None
 
@@ -171,7 +164,11 @@
         self._oversampling = 0
         self._lock_in_active = False
 
-<<<<<<< HEAD
+        self._photon_sources = self._photon_sources if self._photon_sources is not None else list()
+        self._scanner_counter_channels = self._scanner_counter_channels if self._scanner_counter_channels is not None else list()
+        self._scanner_ai_channels = self._scanner_ai_channels if self._scanner_ai_channels is not None else list()
+
+        # handle all the parameters given by the config
         self._analogue_input_samples = {}
         self._analogue_input_started = False
         self._analogue_output_clock_frequency = self._default_scanner_clock_frequency
@@ -231,13 +228,6 @@
                 self._ai_voltage_range[i] = [0, 2.]
 
         # handle other the parameters given by the config
-=======
-        self._photon_sources = self._photon_sources if self._photon_sources is not None else list()
-        self._scanner_counter_channels = self._scanner_counter_channels if self._scanner_counter_channels is not None else list()
-        self._scanner_ai_channels = self._scanner_ai_channels if self._scanner_ai_channels is not None else list()
-
-        # handle all the parameters given by the config
->>>>>>> 71095d2c
         self._current_position = np.zeros(len(self._scanner_ao_channels))
 
         if len(self._scanner_ao_channels) < len(self._scanner_voltage_ranges):
@@ -641,7 +631,7 @@
                     task,
                     # number of samples to read
                     2 * samples,
-                    # maximal time out for the read process
+                    # maximal timeout for the read process
                     self._RWTimeout,
                     # write the readout into this array
                     count_data[i],
@@ -1263,6 +1253,7 @@
         try:
             # Just a formal check whether length is not a too huge number
             if length < np.inf:
+
                 # Configure the Sample Clock Timing.
                 # Set up the timing of the scanner counting while the voltages are
                 # being scanned (i.e. that you go through each voltage, which
@@ -1619,29 +1610,8 @@
                     daq.DAQmx_Val_Ticks,
                     '')
 
-                # connect the pulses from the clock to the counter
-                daq.DAQmxSetCISemiPeriodTerm(
-                    task,
-                    my_counter_channel,
-                    my_clock_channel + 'InternalOutput')
-
-                # define the source of ticks for the counter as self._photon_source
-                daq.DAQmxSetCICtrTimebaseSrc(
-                    task,
-                    my_counter_channel,
-                    my_photon_source)
-
-                self._scanner_counter_daq_tasks.append(task)
-            except:
-                self.log.exception('Error while setting up the digital counter of ODMR scan.')
-                return -1
-
-        try:
             # Analog task
-            if self._scanner_ai_channels:
-                atask = daq.TaskHandle()
-                daq.DAQmxCreateTask('ODMRAnalog', daq.byref(atask))
-
+            if len(self._scanner_ai_channels) > 0:
                 daq.DAQmxCreateAIVoltageChan(
                     atask,
                     ', '.join(self._scanner_ai_channels),
@@ -1652,7 +1622,6 @@
                     daq.DAQmx_Val_Volts,
                     ''
                 )
-<<<<<<< HEAD
 
             # connect the pulses from the clock to the counter
             daq.DAQmxSetCIPulseWidthTerm(
@@ -1665,9 +1634,29 @@
                 task,
                 my_counter_channel,
                 my_photon_source)
-=======
-                self._scanner_analog_daq_task = atask
->>>>>>> 71095d2c
+
+            self._scanner_counter_daq_tasks.append(task)
+        except:
+            self.log.exception('Error while setting up the digital counter of ODMR scan.')
+            return -1
+
+    try:
+        # Analog task
+        if self._scanner_ai_channels:
+            atask = daq.TaskHandle()
+            daq.DAQmxCreateTask('ODMRAnalog', daq.byref(atask))
+
+            daq.DAQmxCreateAIVoltageChan(
+                atask,
+                ', '.join(self._scanner_ai_channels),
+                'ODMR Analog',
+                daq.DAQmx_Val_RSE,
+                -10,
+                10,
+                daq.DAQmx_Val_Volts,
+                ''
+            )
+            self._scanner_analog_daq_task = atask
 
             # start and stop pulse task to correctly initiate idle state high voltage.
             daq.DAQmxStartTask(self._scanner_clock_daq_task)
@@ -1875,16 +1864,6 @@
                 # maximal timeout for the counter times the positions
                 self._RWTimeout * 2 * self._odmr_length)
 
-<<<<<<< HEAD
-            # count data will be written here
-            odmr_data = np.full(
-                (2 * self._odmr_length + 1,),
-                222,
-                dtype=np.uint32)
-
-            # number of samples which were read will be stored here
-            n_read_samples = daq.int32()
-=======
             # Digital
             if self._scanner_counter_channels:
                 # count data will be written here
@@ -1893,9 +1872,8 @@
                     222,
                     dtype=np.uint32)
 
-                #number of samples which were read will be stored here
-                n_read_samples = daq.int32()
->>>>>>> 71095d2c
+            # number of samples which were read will be stored here
+            n_read_samples = daq.int32()
 
                 # actually read the counted photons
                 daq.DAQmxReadCounterU32(
@@ -1947,42 +1925,14 @@
             all_data = np.full((len(self.get_odmr_channels()), length),
                                222,
                                dtype=np.float64)
-<<<<<<< HEAD
-
-            # create a new array for the final data (this time of the length
-            # number of samples)
-            real_data = np.zeros((self._odmr_length,), dtype=np.uint32)
-
-            # add up adjoint pixels to also get the counts from the low time of
-            # the clock:
-
-            real_data += odmr_data[1:-1:2]
-            real_data += odmr_data[:-1:2]
-
-            if self._odmr_pulser_daq_task:
-                differential_data = np.zeros((self.oversampling * length,), dtype=np.float64)
-
-                differential_data += real_data[1::2]
-                differential_data -= real_data[::2]
-                differential_data = np.divide(differential_data, real_data[::2],
-                                              np.zeros_like(differential_data),
-                                              where=real_data[::2] != 0)
-
-                all_data[0] = np.median(np.reshape(differential_data,
-                                                   (-1, self.oversampling)),
-                                        axis=1
-                                        )
-
-                if len(self._scanner_ai_channels) > 0:
-=======
             start_index = 0
             if self._scanner_counter_channels:
                 # create a new array for the final data (this time of the length
                 # number of samples)
                 real_data = np.zeros((self._odmr_length, ), dtype=np.uint32)
 
-                # add upp adjoint pixels to also get the counts from the low time of
-                # the clock:
+            # add up adjoint pixels to also get the counts from the low time of
+            # the clock:
 
                 real_data += odmr_data[1:-1:2]
                 real_data += odmr_data[:-1:2]
@@ -2006,7 +1956,6 @@
 
             if self._scanner_ai_channels:
                 if self._odmr_pulser_daq_task:
->>>>>>> 71095d2c
                     for i, analog_data in enumerate(odmr_analog_data):
                         differential_data = np.zeros((self.oversampling * length,), dtype=np.float64)
 
@@ -2016,17 +1965,10 @@
                                                       np.zeros_like(differential_data),
                                                       where=analog_data[:-1:2] != 0)
 
-<<<<<<< HEAD
-                        all_data[i + 1] = np.median(np.reshape(differential_data,
-                                                               (-1, self.oversampling)),
-                                                    axis=1
-                                                    )
-=======
                         all_data[i+start_index] = np.median(np.reshape(differential_data,
                                                                        (-1, self.oversampling)),
                                                             axis=1
                                                             )
->>>>>>> 71095d2c
 
                 else:
                     all_data[start_index:] = odmr_analog_data[:, :-1]
@@ -2240,6 +2182,7 @@
             return -1
         return 0
 
+
     def get_gated_counts(self, samples=None, timeout=None, read_available_samples=False):
         """ Returns latest count samples acquired by gated photon counting.
 
@@ -2265,7 +2208,7 @@
             timeout = self._RWTimeout
 
         # Count data will be written here
-        _gated_count_data = np.empty([2, samples], dtype=np.uint32)
+        _gated_count_data = np.empty([2,samples], dtype=np.uint32)
 
         # Number of samples which were read will be stored here
         n_read_samples = daq.int32()
@@ -2342,6 +2285,7 @@
             self.log.exception('Error while clearing gated counter.')
             retval = -1
         return retval
+
 
     # ======================== Digital channel control ==========================
 
